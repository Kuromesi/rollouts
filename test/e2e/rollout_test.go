/*
Copyright 2022 The Kruise Authors.

Licensed under the Apache License, Version 2.0 (the "License");
you may not use this file except in compliance with the License.
You may obtain a copy of the License at

    http://www.apache.org/licenses/LICENSE-2.0

Unless required by applicable law or agreed to in writing, software
distributed under the License is distributed on an "AS IS" BASIS,
WITHOUT WARRANTIES OR CONDITIONS OF ANY KIND, either express or implied.
See the License for the specific language governing permissions and
limitations under the License.
*/

package e2e

import (
	"context"
	"fmt"
	"reflect"
	"sort"
	"strings"
	"time"

	. "github.com/onsi/ginkgo"
	. "github.com/onsi/gomega"
	appsv1alpha1 "github.com/openkruise/kruise-api/apps/v1alpha1"
	appsv1beta1 "github.com/openkruise/kruise-api/apps/v1beta1"
	"github.com/openkruise/rollouts/api/v1alpha1"
	"github.com/openkruise/rollouts/pkg/util"
	apps "k8s.io/api/apps/v1"
	v1 "k8s.io/api/core/v1"
	netv1 "k8s.io/api/networking/v1"
	"k8s.io/apimachinery/pkg/api/errors"
	metav1 "k8s.io/apimachinery/pkg/apis/meta/v1"
	"k8s.io/apimachinery/pkg/apis/meta/v1/unstructured"
	"k8s.io/apimachinery/pkg/types"
	"k8s.io/apimachinery/pkg/util/intstr"
	"k8s.io/client-go/util/retry"
	"k8s.io/klog/v2"
	utilpointer "k8s.io/utils/pointer"
	"sigs.k8s.io/controller-runtime/pkg/client"
	gatewayv1alpha2 "sigs.k8s.io/gateway-api/apis/v1alpha2"
)

const (
	nginxIngressAnnotationDefaultPrefix = "nginx.ingress.kubernetes.io"
)

var _ = SIGDescribe("Rollout", func() {
	var namespace string

	DumpAllResources := func() {
		rollout := &v1alpha1.RolloutList{}
		k8sClient.List(context.TODO(), rollout, client.InNamespace(namespace))
		fmt.Println(util.DumpJSON(rollout))
		batch := &v1alpha1.BatchReleaseList{}
		k8sClient.List(context.TODO(), batch, client.InNamespace(namespace))
		fmt.Println(util.DumpJSON(batch))
		deploy := &apps.DeploymentList{}
		k8sClient.List(context.TODO(), deploy, client.InNamespace(namespace))
		fmt.Println(util.DumpJSON(deploy))
		rs := &apps.ReplicaSetList{}
		k8sClient.List(context.TODO(), rs, client.InNamespace(namespace))
		fmt.Println(util.DumpJSON(rs))
		cloneSet := &appsv1alpha1.CloneSetList{}
		k8sClient.List(context.TODO(), cloneSet, client.InNamespace(namespace))
		fmt.Println(util.DumpJSON(cloneSet))
		sts := &apps.StatefulSetList{}
		k8sClient.List(context.TODO(), sts, client.InNamespace(namespace))
		fmt.Println(util.DumpJSON(sts))
		asts := &appsv1beta1.StatefulSetList{}
		k8sClient.List(context.TODO(), asts, client.InNamespace(namespace))
		fmt.Println(util.DumpJSON(asts))
	}

	CreateObject := func(object client.Object, options ...client.CreateOption) {
		object.SetNamespace(namespace)
		Expect(k8sClient.Create(context.TODO(), object)).NotTo(HaveOccurred())
	}

	GetObject := func(name string, object client.Object) error {
		key := types.NamespacedName{Namespace: namespace, Name: name}
		return k8sClient.Get(context.TODO(), key, object)
	}

	UpdateDeployment := func(object *apps.Deployment) *apps.Deployment {
		var clone *apps.Deployment
		Expect(retry.RetryOnConflict(retry.DefaultRetry, func() error {
			clone = &apps.Deployment{}
			err := GetObject(object.Name, clone)
			if err != nil {
				return err
			}
			clone.Spec.Replicas = utilpointer.Int32(*object.Spec.Replicas)
			clone.Spec.Template = *object.Spec.Template.DeepCopy()
			clone.Labels = mergeMap(clone.Labels, object.Labels)
			clone.Annotations = mergeMap(clone.Annotations, object.Annotations)
			clone.Spec.Paused = object.Spec.Paused
			return k8sClient.Update(context.TODO(), clone)
		})).NotTo(HaveOccurred())

		return clone
	}

	UpdateCloneSet := func(object *appsv1alpha1.CloneSet) *appsv1alpha1.CloneSet {
		var clone *appsv1alpha1.CloneSet
		Expect(retry.RetryOnConflict(retry.DefaultRetry, func() error {
			clone = &appsv1alpha1.CloneSet{}
			err := GetObject(object.Name, clone)
			if err != nil {
				return err
			}
			clone.Spec.Replicas = utilpointer.Int32(*object.Spec.Replicas)
			clone.Spec.Template = *object.Spec.Template.DeepCopy()
			clone.Labels = mergeMap(clone.Labels, object.Labels)
			clone.Annotations = mergeMap(clone.Annotations, object.Annotations)
			return k8sClient.Update(context.TODO(), clone)
		})).NotTo(HaveOccurred())

		return clone
	}

	UpdateDaemonSet := func(object *appsv1alpha1.DaemonSet) *appsv1alpha1.DaemonSet {
		var daemon *appsv1alpha1.DaemonSet
		Expect(retry.RetryOnConflict(retry.DefaultRetry, func() error {
			daemon = &appsv1alpha1.DaemonSet{}
			err := GetObject(object.Name, daemon)
			if err != nil {
				return err
			}
			// daemon.Spec.Replicas = utilpointer.Int32(*object.Spec.Replicas)
			daemon.Spec.Template = *object.Spec.Template.DeepCopy()
			daemon.Labels = mergeMap(daemon.Labels, object.Labels)
			daemon.Annotations = mergeMap(daemon.Annotations, object.Annotations)
			return k8sClient.Update(context.TODO(), daemon)
		})).NotTo(HaveOccurred())

		return daemon
	}

	UpdateNativeStatefulSet := func(object *apps.StatefulSet) *apps.StatefulSet {
		var clone *apps.StatefulSet
		Expect(retry.RetryOnConflict(retry.DefaultRetry, func() error {
			clone = &apps.StatefulSet{}
			err := GetObject(object.Name, clone)
			if err != nil {
				return err
			}
			clone.Spec.Replicas = utilpointer.Int32(*object.Spec.Replicas)
			clone.Spec.Template = *object.Spec.Template.DeepCopy()
			clone.Labels = mergeMap(clone.Labels, object.Labels)
			clone.Annotations = mergeMap(clone.Annotations, object.Annotations)
			return k8sClient.Update(context.TODO(), clone)
		})).NotTo(HaveOccurred())

		return clone
	}

	UpdateAdvancedStatefulSet := func(object *appsv1beta1.StatefulSet) *appsv1beta1.StatefulSet {
		var clone *appsv1beta1.StatefulSet
		Expect(retry.RetryOnConflict(retry.DefaultRetry, func() error {
			clone = &appsv1beta1.StatefulSet{}
			err := GetObject(object.Name, clone)
			if err != nil {
				return err
			}
			clone.Spec.Replicas = utilpointer.Int32(*object.Spec.Replicas)
			clone.Spec.Template = *object.Spec.Template.DeepCopy()
			clone.Labels = mergeMap(clone.Labels, object.Labels)
			clone.Annotations = mergeMap(clone.Annotations, object.Annotations)
			return k8sClient.Update(context.TODO(), clone)
		})).NotTo(HaveOccurred())

		return clone
	}

	UpdateRollout := func(object *v1alpha1.Rollout) *v1alpha1.Rollout {
		var clone *v1alpha1.Rollout
		Expect(retry.RetryOnConflict(retry.DefaultRetry, func() error {
			clone = &v1alpha1.Rollout{}
			err := GetObject(object.Name, clone)
			if err != nil {
				return err
			}
			clone.Spec = *object.Spec.DeepCopy()
			return k8sClient.Update(context.TODO(), clone)
		})).NotTo(HaveOccurred())

		return clone
	}

	ResumeRolloutCanary := func(name string) {
		Eventually(func() bool {
			clone := &v1alpha1.Rollout{}
			Expect(GetObject(name, clone)).NotTo(HaveOccurred())
			if clone.Status.CanaryStatus.CurrentStepState != v1alpha1.CanaryStepStatePaused {
				fmt.Println("resume rollout success, and CurrentStepState", util.DumpJSON(clone.Status))
				return true
			}

			body := fmt.Sprintf(`{"status":{"canaryStatus":{"currentStepState":"%s"}}}`, v1alpha1.CanaryStepStateReady)
			Expect(k8sClient.Status().Patch(context.TODO(), clone, client.RawPatch(types.MergePatchType, []byte(body)))).NotTo(HaveOccurred())
			return false
		}, 10*time.Second, time.Second).Should(BeTrue())
	}

	WaitDeploymentAllPodsReady := func(deployment *apps.Deployment) {
		Eventually(func() bool {
			clone := &apps.Deployment{}
			Expect(GetObject(deployment.Name, clone)).NotTo(HaveOccurred())
			return clone.Status.ObservedGeneration == clone.Generation && *clone.Spec.Replicas == clone.Status.UpdatedReplicas &&
				*clone.Spec.Replicas == clone.Status.ReadyReplicas && *clone.Spec.Replicas == clone.Status.Replicas
		}, 5*time.Minute, time.Second).Should(BeTrue())
	}

	WaitCloneSetAllPodsReady := func(cloneset *appsv1alpha1.CloneSet) {
		Eventually(func() bool {
			clone := &appsv1alpha1.CloneSet{}
			Expect(GetObject(cloneset.Name, clone)).NotTo(HaveOccurred())
			return clone.Status.ObservedGeneration == clone.Generation && *clone.Spec.Replicas == clone.Status.UpdatedReplicas &&
				*clone.Spec.Replicas == clone.Status.ReadyReplicas && *clone.Spec.Replicas == clone.Status.Replicas
		}, 5*time.Minute, time.Second).Should(BeTrue())
	}

	WaitNativeStatefulSetPodsReady := func(statefulset *apps.StatefulSet) {
		Eventually(func() bool {
			set := &apps.StatefulSet{}
			Expect(GetObject(statefulset.Name, set)).NotTo(HaveOccurred())
			return set.Status.ObservedGeneration == set.Generation && *set.Spec.Replicas == set.Status.UpdatedReplicas &&
				*set.Spec.Replicas == set.Status.ReadyReplicas && *set.Spec.Replicas == set.Status.Replicas
		}, 20*time.Minute, 3*time.Second).Should(BeTrue())
	}

	WaitAdvancedStatefulSetPodsReady := func(statefulset *appsv1beta1.StatefulSet) {
		Eventually(func() bool {
			set := &appsv1beta1.StatefulSet{}
			Expect(GetObject(statefulset.Name, set)).NotTo(HaveOccurred())
			return set.Status.ObservedGeneration == set.Generation && *set.Spec.Replicas == set.Status.UpdatedReplicas &&
				*set.Spec.Replicas == set.Status.ReadyReplicas && *set.Spec.Replicas == set.Status.Replicas
		}, 20*time.Minute, 3*time.Second).Should(BeTrue())
	}

	WaitDaemonSetAllPodsReady := func(daemonset *appsv1alpha1.DaemonSet) {
		Eventually(func() bool {
			daemon := &appsv1alpha1.DaemonSet{}
			Expect(GetObject(daemonset.Name, daemon)).NotTo(HaveOccurred())
			klog.Infof("DaemonSet updateStrategy(%s) Generation(%d) ObservedGeneration(%d) DesiredNumberScheduled(%d) UpdatedNumberScheduled(%d) NumberReady(%d)",
				util.DumpJSON(daemon.Spec.UpdateStrategy), daemon.Generation, daemon.Status.ObservedGeneration, daemon.Status.DesiredNumberScheduled, daemon.Status.UpdatedNumberScheduled, daemon.Status.NumberReady)
			return daemon.Status.ObservedGeneration == daemon.Generation && daemon.Status.DesiredNumberScheduled == daemon.Status.UpdatedNumberScheduled && daemon.Status.DesiredNumberScheduled == daemon.Status.NumberReady
		}, 5*time.Minute, time.Second).Should(BeTrue())
	}

	WaitDeploymentReplicas := func(deployment *apps.Deployment) {
		Eventually(func() bool {
			clone := &apps.Deployment{}
			Expect(GetObject(deployment.Name, clone)).NotTo(HaveOccurred())
			return clone.Status.ObservedGeneration == clone.Generation &&
				*clone.Spec.Replicas == clone.Status.ReadyReplicas && *clone.Spec.Replicas == clone.Status.Replicas
		}, 10*time.Minute, time.Second).Should(BeTrue())
	}

	WaitRolloutCanaryStepPaused := func(name string, stepIndex int32) {
		start := time.Now()
		Eventually(func() bool {
			if start.Add(time.Minute * 5).Before(time.Now()) {
				DumpAllResources()
				Expect(true).Should(BeFalse())
			}
			clone := &v1alpha1.Rollout{}
			Expect(GetObject(name, clone)).NotTo(HaveOccurred())
			if clone.Status.CanaryStatus == nil {
				return false
			}
			klog.Infof("current step:%v target step:%v current step state %v", clone.Status.CanaryStatus.CurrentStepIndex, stepIndex, clone.Status.CanaryStatus.CurrentStepState)
			return clone.Status.CanaryStatus.CurrentStepIndex == stepIndex && clone.Status.CanaryStatus.CurrentStepState == v1alpha1.CanaryStepStatePaused
		}, 20*time.Minute, time.Second).Should(BeTrue())
	}

	WaitRolloutStatusPhase := func(name string, phase v1alpha1.RolloutPhase) {
		Eventually(func() bool {
			clone := &v1alpha1.Rollout{}
			Expect(GetObject(name, clone)).NotTo(HaveOccurred())
			return clone.Status.Phase == phase
		}, 20*time.Minute, time.Second).Should(BeTrue())
	}

	WaitRolloutWorkloadGeneration := func(name string, generation int64) {
		Eventually(func() bool {
			clone := &v1alpha1.Rollout{}
			Expect(GetObject(name, clone)).NotTo(HaveOccurred())
			return clone.Status.CanaryStatus.ObservedWorkloadGeneration == generation
		}, time.Minute, time.Second).Should(BeTrue())
	}

	WaitRolloutNotFound := func(name string) {
		Eventually(func() bool {
			clone := &v1alpha1.Rollout{}
			err := GetObject(name, clone)
			if err == nil {
				return false
			} else if errors.IsNotFound(err) {
				return true
			} else {
				Expect(err).NotTo(HaveOccurred())
				return false
			}
		}, 5*time.Minute, time.Second).Should(BeTrue())
	}

	GetCanaryDeployment := func(stable *apps.Deployment) (*apps.Deployment, error) {
		canaryList := &apps.DeploymentList{}
		selector, _ := metav1.LabelSelectorAsSelector(&metav1.LabelSelector{MatchLabels: map[string]string{util.CanaryDeploymentLabel: stable.Name}})
		err := k8sClient.List(context.TODO(), canaryList, &client.ListOptions{Namespace: stable.Namespace, LabelSelector: selector})
		if err != nil {
			return nil, err
		} else if len(canaryList.Items) == 0 {
			return nil, nil
		}
		sort.Slice(canaryList.Items, func(i, j int) bool {
			return canaryList.Items[j].CreationTimestamp.Before(&canaryList.Items[i].CreationTimestamp)
		})
		return &canaryList.Items[0], nil
	}

	ListPods := func(namespace string, labelSelector *metav1.LabelSelector) ([]*v1.Pod, error) {
		appList := &v1.PodList{}
		selector, _ := metav1.LabelSelectorAsSelector(labelSelector)
		err := k8sClient.List(context.TODO(), appList, &client.ListOptions{Namespace: namespace, LabelSelector: selector})
		if err != nil {
			return nil, err
		}
		apps := make([]*v1.Pod, 0)
		for i := range appList.Items {
			pod := &appList.Items[i]
			if pod.DeletionTimestamp.IsZero() {
				apps = append(apps, pod)
			}
		}
		return apps, nil
	}

	CheckPodBatchLabel := func(namespace string, labelSelector *metav1.LabelSelector, rolloutID, batchID string, expected int) {
		pods, err := ListPods(namespace, labelSelector)
		Expect(err).NotTo(HaveOccurred())

		count := 0
		for _, pod := range pods {
			if pod.Labels[v1alpha1.RolloutIDLabel] == rolloutID &&
				pod.Labels[v1alpha1.RolloutBatchIDLabel] == batchID {
				count++
			}
		}
		Expect(count).Should(BeNumerically("==", expected))
	}

	ListReplicaSet := func(d *apps.Deployment) []*apps.ReplicaSet {
		var rss []*apps.ReplicaSet
		rsLister := &apps.ReplicaSetList{}
		selectorOpt, _ := metav1.LabelSelectorAsSelector(d.Spec.Selector)
		err := k8sClient.List(context.TODO(), rsLister, &client.ListOptions{LabelSelector: selectorOpt, Namespace: d.Namespace})
		Expect(err).NotTo(HaveOccurred())
		for i := range rsLister.Items {
			rs := &rsLister.Items[i]
			if !rs.DeletionTimestamp.IsZero() {
				continue
			}
			rss = append(rss, rs)
		}
		return rss
	}

	GetStableRSRevision := func(d *apps.Deployment) string {
		rss := ListReplicaSet(d)
		_, stable := util.FindCanaryAndStableReplicaSet(rss, d)
		if stable != nil {
			return stable.Labels[apps.DefaultDeploymentUniqueLabelKey]
		}
		return ""
	}

	GetCanaryRSRevision := func(d *apps.Deployment) string {
		rss := ListReplicaSet(d)
		canary, _ := util.FindCanaryAndStableReplicaSet(rss, d)
		if canary != nil {
			return canary.Labels[apps.DefaultDeploymentUniqueLabelKey]
		}
		return ""
	}

	BeforeEach(func() {
		namespace = randomNamespaceName("rollout")
		ns := v1.Namespace{
			ObjectMeta: metav1.ObjectMeta{
				Name: namespace,
			},
		}
		Expect(k8sClient.Create(context.TODO(), &ns)).Should(SatisfyAny(BeNil()))
	})

	AfterEach(func() {
		By("[TEST] Clean up resources after an integration test")
		k8sClient.DeleteAllOf(context.TODO(), &apps.Deployment{}, client.InNamespace(namespace))
		k8sClient.DeleteAllOf(context.TODO(), &appsv1alpha1.CloneSet{}, client.InNamespace(namespace))
		k8sClient.DeleteAllOf(context.TODO(), &v1alpha1.BatchRelease{}, client.InNamespace(namespace))
		k8sClient.DeleteAllOf(context.TODO(), &v1alpha1.Rollout{}, client.InNamespace(namespace))
		k8sClient.DeleteAllOf(context.TODO(), &v1.Service{}, client.InNamespace(namespace))
		k8sClient.DeleteAllOf(context.TODO(), &netv1.Ingress{}, client.InNamespace(namespace))
		Expect(k8sClient.Delete(context.TODO(), &v1.Namespace{ObjectMeta: metav1.ObjectMeta{Name: namespace}}, client.PropagationPolicy(metav1.DeletePropagationForeground))).Should(Succeed())
		time.Sleep(time.Second * 3)
	})

	KruiseDescribe("Deployment canary rollout with Ingress", func() {
		It("Deployment V1->V2: Percentage 20%,40%,60%,80%,90%, and replicas=3", func() {
			By("Creating Rollout...")
			rollout := &v1alpha1.Rollout{}
			Expect(ReadYamlToObject("./test_data/rollout/rollout_canary_base.yaml", rollout)).ToNot(HaveOccurred())
			rollout.Spec.Strategy.Canary.Steps = []v1alpha1.CanaryStep{
				{
					TrafficRoutingStrategy: v1alpha1.TrafficRoutingStrategy{
						Weight: utilpointer.Int32(20),
					},
				},
				{
					TrafficRoutingStrategy: v1alpha1.TrafficRoutingStrategy{
						Weight: utilpointer.Int32(40),
					},
				},
				{
					TrafficRoutingStrategy: v1alpha1.TrafficRoutingStrategy{
						Weight: utilpointer.Int32(60),
					},
				},
				{
					TrafficRoutingStrategy: v1alpha1.TrafficRoutingStrategy{
						Weight: utilpointer.Int32(80),
					},
				},
				{
					TrafficRoutingStrategy: v1alpha1.TrafficRoutingStrategy{
						Weight: utilpointer.Int32(90),
					},
				},
			}
			rollout.Spec.Strategy.Canary.PatchPodTemplateMetadata = &v1alpha1.PatchPodTemplateMetadata{
				Labels:      map[string]string{"pod": "canary"},
				Annotations: map[string]string{"pod": "canary"},
			}
			CreateObject(rollout)

			By("Creating workload and waiting for all pods ready...")
			// service
			service := &v1.Service{}
			Expect(ReadYamlToObject("./test_data/rollout/service.yaml", service)).ToNot(HaveOccurred())
			CreateObject(service)
			// ingress
			ingress := &netv1.Ingress{}
			Expect(ReadYamlToObject("./test_data/rollout/nginx_ingress.yaml", ingress)).ToNot(HaveOccurred())
			CreateObject(ingress)
			// workload
			workload := &apps.Deployment{}
			Expect(ReadYamlToObject("./test_data/rollout/deployment.yaml", workload)).ToNot(HaveOccurred())
			workload.Spec.Replicas = utilpointer.Int32(3)
			workload.Spec.Template.Labels["pod"] = "stable"
			workload.Spec.Template.Annotations = map[string]string{
				"pod": "stable",
			}
			CreateObject(workload)
			WaitDeploymentAllPodsReady(workload)

			// check rollout status
			Expect(GetObject(rollout.Name, rollout)).NotTo(HaveOccurred())
			Expect(rollout.Status.Phase).Should(Equal(v1alpha1.RolloutPhaseHealthy))
			By("check rollout status & paused success")

			// v1 -> v2, start rollout action
			newEnvs := mergeEnvVar(workload.Spec.Template.Spec.Containers[0].Env, v1.EnvVar{Name: "NODE_NAME", Value: "version2"})
			workload.Spec.Template.Spec.Containers[0].Env = newEnvs
			UpdateDeployment(workload)
			By("Update deployment env NODE_NAME from(version1) -> to(version2)")
			time.Sleep(time.Second * 2)

			// check workload status & paused
			Expect(GetObject(workload.Name, workload)).NotTo(HaveOccurred())
			Expect(workload.Spec.Paused).Should(BeTrue())
			// wait step 1 complete
			WaitRolloutCanaryStepPaused(rollout.Name, 1)
			// check rollout status
			Expect(GetObject(rollout.Name, rollout)).NotTo(HaveOccurred())
			Expect(rollout.Status.CanaryStatus.CanaryReplicas).Should(BeNumerically("==", 1))
			Expect(rollout.Status.CanaryStatus.CanaryReadyReplicas).Should(BeNumerically("==", 1))
			cIngress := &netv1.Ingress{}
			Expect(GetObject(service.Name+"-canary", cIngress)).NotTo(HaveOccurred())
			Expect(cIngress.Annotations[fmt.Sprintf("%s/canary-weight", nginxIngressAnnotationDefaultPrefix)]).Should(Equal("20"))
			canaryWorkload, err := GetCanaryDeployment(workload)
			Expect(err).NotTo(HaveOccurred())
			Expect(canaryWorkload.Spec.Template.Annotations["pod"]).Should(Equal("canary"))
			Expect(canaryWorkload.Spec.Template.Labels["pod"]).Should(Equal("canary"))

			// resume rollout canary
			ResumeRolloutCanary(rollout.Name)
			By("resume rollout, and wait next step(2)")
			WaitRolloutCanaryStepPaused(rollout.Name, 2)
			// check rollout status
			Expect(GetObject(rollout.Name, rollout)).NotTo(HaveOccurred())
			Expect(rollout.Status.CanaryStatus.CanaryReplicas).Should(BeNumerically("==", 2))
			Expect(rollout.Status.CanaryStatus.CanaryReadyReplicas).Should(BeNumerically("==", 2))
			Expect(GetObject(service.Name+"-canary", cIngress)).NotTo(HaveOccurred())
			Expect(cIngress.Annotations[fmt.Sprintf("%s/canary-weight", nginxIngressAnnotationDefaultPrefix)]).Should(Equal("40"))

			// resume rollout canary
			ResumeRolloutCanary(rollout.Name)
			By("resume rollout, and wait next step(3)")
			WaitRolloutCanaryStepPaused(rollout.Name, 3)
			// check rollout status
			Expect(GetObject(rollout.Name, rollout)).NotTo(HaveOccurred())
			Expect(rollout.Status.CanaryStatus.CanaryReplicas).Should(BeNumerically("==", 2))
			Expect(rollout.Status.CanaryStatus.CanaryReadyReplicas).Should(BeNumerically("==", 2))
			Expect(GetObject(service.Name+"-canary", cIngress)).NotTo(HaveOccurred())
			Expect(cIngress.Annotations[fmt.Sprintf("%s/canary-weight", nginxIngressAnnotationDefaultPrefix)]).Should(Equal("60"))

			// resume rollout canary
			ResumeRolloutCanary(rollout.Name)
			By("resume rollout, and wait next step(4)")
			WaitRolloutCanaryStepPaused(rollout.Name, 4)
			// check rollout status
			Expect(GetObject(rollout.Name, rollout)).NotTo(HaveOccurred())
			Expect(rollout.Status.CanaryStatus.CanaryReplicas).Should(BeNumerically("==", 3))
			Expect(rollout.Status.CanaryStatus.CanaryReadyReplicas).Should(BeNumerically("==", 3))
			Expect(GetObject(service.Name+"-canary", cIngress)).NotTo(HaveOccurred())
			Expect(cIngress.Annotations[fmt.Sprintf("%s/canary-weight", nginxIngressAnnotationDefaultPrefix)]).Should(Equal("80"))

			// resume rollout canary
			ResumeRolloutCanary(rollout.Name)
			By("resume rollout, and wait next step(5)")
			WaitRolloutCanaryStepPaused(rollout.Name, 5)
			// check rollout status
			Expect(GetObject(rollout.Name, rollout)).NotTo(HaveOccurred())
			Expect(rollout.Status.CanaryStatus.CanaryReplicas).Should(BeNumerically("==", 3))
			Expect(rollout.Status.CanaryStatus.CanaryReadyReplicas).Should(BeNumerically("==", 3))
			Expect(GetObject(service.Name+"-canary", cIngress)).NotTo(HaveOccurred())
			Expect(cIngress.Annotations[fmt.Sprintf("%s/canary-weight", nginxIngressAnnotationDefaultPrefix)]).Should(Equal("90"))

			// resume rollout
			ResumeRolloutCanary(rollout.Name)
			WaitRolloutStatusPhase(rollout.Name, v1alpha1.RolloutPhaseHealthy)
			By("rollout completed, and check")
			// check service & ingress & deployment
			// ingress
			Expect(GetObject(ingress.Name, ingress)).NotTo(HaveOccurred())
			cIngress = &netv1.Ingress{}
			Expect(GetObject(fmt.Sprintf("%s-canary", ingress.Name), cIngress)).To(HaveOccurred())
			// service
			Expect(GetObject(service.Name, service)).NotTo(HaveOccurred())
			Expect(service.Spec.Selector[apps.DefaultDeploymentUniqueLabelKey]).Should(Equal(""))
			cService := &v1.Service{}
			Expect(GetObject(fmt.Sprintf("%s-canary", service.Name), cService)).To(HaveOccurred())
			// deployment
			Expect(GetObject(workload.Name, workload)).NotTo(HaveOccurred())
			Expect(workload.Spec.Paused).Should(BeFalse())
			Expect(workload.Status.UpdatedReplicas).Should(BeNumerically("==", *workload.Spec.Replicas))
			Expect(workload.Status.Replicas).Should(BeNumerically("==", *workload.Spec.Replicas))
			Expect(workload.Status.ReadyReplicas).Should(BeNumerically("==", *workload.Spec.Replicas))
			for _, env := range workload.Spec.Template.Spec.Containers[0].Env {
				if env.Name == "NODE_NAME" {
					Expect(env.Value).Should(Equal("version2"))
				}
			}
			// check progressing succeed
			Expect(GetObject(rollout.Name, rollout)).NotTo(HaveOccurred())
			cond := util.GetRolloutCondition(rollout.Status, v1alpha1.RolloutConditionProgressing)
			Expect(cond.Reason).Should(Equal(v1alpha1.ProgressingReasonCompleted))
			Expect(string(cond.Status)).Should(Equal(string(metav1.ConditionFalse)))
			cond = util.GetRolloutCondition(rollout.Status, v1alpha1.RolloutConditionSucceeded)
			Expect(string(cond.Status)).Should(Equal(string(metav1.ConditionTrue)))
			Expect(GetObject(workload.Name, workload)).NotTo(HaveOccurred())
			WaitRolloutWorkloadGeneration(rollout.Name, workload.Generation)
		})

		It("V1->V2: Percentage 20%,60% Succeeded", func() {
			finder := util.NewControllerFinder(k8sClient)
			By("Creating Rollout...")
			rollout := &v1alpha1.Rollout{}
			Expect(ReadYamlToObject("./test_data/rollout/rollout_canary_base.yaml", rollout)).ToNot(HaveOccurred())
			replicas := intstr.FromInt(2)
			rollout.Spec.Strategy.Canary.Steps = []v1alpha1.CanaryStep{
				{
					TrafficRoutingStrategy: v1alpha1.TrafficRoutingStrategy{
						Weight: utilpointer.Int32(20),
					},
					Replicas: &replicas,
					Pause:    v1alpha1.RolloutPause{},
				},
				{
					TrafficRoutingStrategy: v1alpha1.TrafficRoutingStrategy{
						Weight: utilpointer.Int32(60),
					},
					Pause: v1alpha1.RolloutPause{},
				},
			}
			CreateObject(rollout)

			By("Creating workload and waiting for all pods ready...")
			// service
			service := &v1.Service{}
			Expect(ReadYamlToObject("./test_data/rollout/service.yaml", service)).ToNot(HaveOccurred())
			CreateObject(service)
			// ingress
			ingress := &netv1.Ingress{}
			Expect(ReadYamlToObject("./test_data/rollout/nginx_ingress.yaml", ingress)).ToNot(HaveOccurred())
			CreateObject(ingress)
			// workload
			workload := &apps.Deployment{}
			Expect(ReadYamlToObject("./test_data/rollout/deployment.yaml", workload)).ToNot(HaveOccurred())
			CreateObject(workload)
			WaitDeploymentAllPodsReady(workload)
			Expect(GetObject(workload.Name, workload)).NotTo(HaveOccurred())
			rss, err := finder.GetReplicaSetsForDeployment(workload)
			Expect(err).NotTo(HaveOccurred())
			Expect(len(rss)).Should(BeNumerically("==", 1))
			stableRevision := rss[0].Labels[apps.DefaultDeploymentUniqueLabelKey]

			// check rollout status
			Expect(GetObject(rollout.Name, rollout)).NotTo(HaveOccurred())
			Expect(rollout.Status.Phase).Should(Equal(v1alpha1.RolloutPhaseHealthy))
			Expect(rollout.Status.CanaryStatus.StableRevision).Should(Equal(stableRevision))
			By("check rollout status & paused success")

			// v1 -> v2, start rollout action
			newEnvs := mergeEnvVar(workload.Spec.Template.Spec.Containers[0].Env, v1.EnvVar{Name: "NODE_NAME", Value: "version2"})
			workload.Spec.Template.Spec.Containers[0].Env = newEnvs
			UpdateDeployment(workload)
			By("Update deployment env NODE_NAME from(version1) -> to(version2)")
			time.Sleep(time.Second * 2)

			// check workload status & paused
			Expect(GetObject(workload.Name, workload)).NotTo(HaveOccurred())
			Expect(workload.Spec.Paused).Should(BeTrue())
			Expect(workload.Status.UpdatedReplicas).Should(BeNumerically("==", 0))
			Expect(workload.Status.Replicas).Should(BeNumerically("==", *workload.Spec.Replicas))
			Expect(workload.Status.ReadyReplicas).Should(BeNumerically("==", *workload.Spec.Replicas))
			By("check deployment status & paused success")

			// wait step 1 complete
			WaitRolloutCanaryStepPaused(rollout.Name, 1)

			// check stable, canary service & ingress
			// canary deployment
			cWorkload, err := GetCanaryDeployment(workload)
			Expect(err).NotTo(HaveOccurred())
			crss, err := finder.GetReplicaSetsForDeployment(cWorkload)
			Expect(err).NotTo(HaveOccurred())
			Expect(len(crss)).Should(BeNumerically("==", 1))
			canaryRevision := crss[0].Labels[apps.DefaultDeploymentUniqueLabelKey]
			Expect(*cWorkload.Spec.Replicas).Should(BeNumerically("==", 2))
			Expect(cWorkload.Status.ReadyReplicas).Should(BeNumerically("==", 2))
			for _, env := range cWorkload.Spec.Template.Spec.Containers[0].Env {
				if env.Name == "NODE_NAME" {
					Expect(env.Value).Should(Equal("version2"))
				}
			}
			// stable service
			Expect(GetObject(rollout.Name, rollout)).NotTo(HaveOccurred())
			Expect(GetObject(service.Name, service)).NotTo(HaveOccurred())
			Expect(service.Spec.Selector[apps.DefaultDeploymentUniqueLabelKey]).Should(Equal(stableRevision))
			//canary service
			cService := &v1.Service{}
			Expect(GetObject(service.Name+"-canary", cService)).NotTo(HaveOccurred())
			Expect(cService.Spec.Selector[apps.DefaultDeploymentUniqueLabelKey]).Should(Equal(canaryRevision))
			// canary ingress
			cIngress := &netv1.Ingress{}
			Expect(GetObject(service.Name+"-canary", cIngress)).NotTo(HaveOccurred())
			Expect(cIngress.Annotations[fmt.Sprintf("%s/canary", nginxIngressAnnotationDefaultPrefix)]).Should(Equal("true"))
			Expect(cIngress.Annotations[fmt.Sprintf("%s/canary-weight", nginxIngressAnnotationDefaultPrefix)]).Should(Equal(fmt.Sprintf("%d", *rollout.Spec.Strategy.Canary.Steps[0].Weight)))

			// check rollout status
			Expect(GetObject(rollout.Name, rollout)).NotTo(HaveOccurred())
			Expect(rollout.Status.Phase).Should(Equal(v1alpha1.RolloutPhaseProgressing))
			Expect(rollout.Status.CanaryStatus.StableRevision).Should(Equal(stableRevision))
			Expect(rollout.Status.CanaryStatus.CurrentStepIndex).Should(BeNumerically("==", 1))
			Expect(rollout.Status.CanaryStatus.CanaryReplicas).Should(BeNumerically("==", 2))
			Expect(rollout.Status.CanaryStatus.CanaryReadyReplicas).Should(BeNumerically("==", 2))
			Expect(rollout.Status.CanaryStatus.PodTemplateHash).Should(Equal(canaryRevision))

			// resume rollout canary
			ResumeRolloutCanary(rollout.Name)
			By("resume rollout, and wait next step(2)")
			WaitRolloutCanaryStepPaused(rollout.Name, 2)

			// check stable, canary service & ingress
			// canary ingress
			cIngress = &netv1.Ingress{}
			Expect(GetObject(service.Name+"-canary", cIngress)).NotTo(HaveOccurred())
			Expect(cIngress.Annotations[fmt.Sprintf("%s/canary-weight", nginxIngressAnnotationDefaultPrefix)]).Should(Equal(fmt.Sprintf("%d", *rollout.Spec.Strategy.Canary.Steps[1].Weight)))
			// canary deployment
			cWorkload, err = GetCanaryDeployment(workload)
			Expect(err).NotTo(HaveOccurred())
			Expect(*cWorkload.Spec.Replicas).Should(BeNumerically("==", 3))
			Expect(cWorkload.Status.ReadyReplicas).Should(BeNumerically("==", 3))
			// stable deployment
			Expect(GetObject(workload.Name, workload)).NotTo(HaveOccurred())
			Expect(workload.Spec.Paused).Should(BeTrue())
			Expect(workload.Status.UpdatedReplicas).Should(BeNumerically("==", 0))
			Expect(workload.Status.Replicas).Should(BeNumerically("==", *workload.Spec.Replicas))
			Expect(workload.Status.ReadyReplicas).Should(BeNumerically("==", *workload.Spec.Replicas))

			// resume rollout
			ResumeRolloutCanary(rollout.Name)
			WaitRolloutStatusPhase(rollout.Name, v1alpha1.RolloutPhaseHealthy)
			By("rollout completed, and check")
			// check service & ingress & deployment
			// ingress
			Expect(GetObject(ingress.Name, ingress)).NotTo(HaveOccurred())
			cIngress = &netv1.Ingress{}
			Expect(GetObject(fmt.Sprintf("%s-canary", ingress.Name), cIngress)).To(HaveOccurred())
			// service
			Expect(GetObject(service.Name, service)).NotTo(HaveOccurred())
			Expect(service.Spec.Selector[apps.DefaultDeploymentUniqueLabelKey]).Should(Equal(""))
			cService = &v1.Service{}
			Expect(GetObject(fmt.Sprintf("%s-canary", service.Name), cService)).To(HaveOccurred())
			// deployment
			Expect(GetObject(workload.Name, workload)).NotTo(HaveOccurred())
			Expect(workload.Spec.Paused).Should(BeFalse())
			Expect(workload.Status.UpdatedReplicas).Should(BeNumerically("==", *workload.Spec.Replicas))
			Expect(workload.Status.Replicas).Should(BeNumerically("==", *workload.Spec.Replicas))
			Expect(workload.Status.ReadyReplicas).Should(BeNumerically("==", *workload.Spec.Replicas))
			for _, env := range workload.Spec.Template.Spec.Containers[0].Env {
				if env.Name == "NODE_NAME" {
					Expect(env.Value).Should(Equal("version2"))
				}
			}
			rss, err = finder.GetReplicaSetsForDeployment(workload)
			Expect(err).NotTo(HaveOccurred())
			Expect(len(rss)).Should(BeNumerically("==", 1))
			Expect(rss[0].Labels[apps.DefaultDeploymentUniqueLabelKey]).Should(Equal(canaryRevision))

			// check progressing succeed
			Expect(GetObject(rollout.Name, rollout)).NotTo(HaveOccurred())
			cond := util.GetRolloutCondition(rollout.Status, v1alpha1.RolloutConditionProgressing)
			Expect(cond.Reason).Should(Equal(v1alpha1.ProgressingReasonCompleted))
			Expect(string(cond.Status)).Should(Equal(string(metav1.ConditionFalse)))
			cond = util.GetRolloutCondition(rollout.Status, v1alpha1.RolloutConditionSucceeded)
			Expect(string(cond.Status)).Should(Equal(string(metav1.ConditionTrue)))
			Expect(GetObject(workload.Name, workload)).NotTo(HaveOccurred())
			//Expect(rollout.Status.CanaryStatus.StableRevision).Should(Equal(canaryRevision))
			WaitRolloutWorkloadGeneration(rollout.Name, workload.Generation)

			// scale up replicas 5 -> 6
			workload.Spec.Replicas = utilpointer.Int32(6)
			UpdateDeployment(workload)
			By("Update deployment replicas from(5) -> to(6)")
			time.Sleep(time.Second * 2)

			Expect(GetObject(rollout.Name, rollout)).NotTo(HaveOccurred())
			Expect(GetObject(workload.Name, workload)).NotTo(HaveOccurred())
			WaitRolloutWorkloadGeneration(rollout.Name, workload.Generation)
		})

		It("V1->V2: Percentage 20%, and rollback-v1", func() {
			finder := util.NewControllerFinder(k8sClient)
			By("Creating Rollout...")
			rollout := &v1alpha1.Rollout{}
			Expect(ReadYamlToObject("./test_data/rollout/rollout_canary_base.yaml", rollout)).ToNot(HaveOccurred())
			CreateObject(rollout)

			By("Creating workload and waiting for all pods ready...")
			// service
			service := &v1.Service{}
			Expect(ReadYamlToObject("./test_data/rollout/service.yaml", service)).ToNot(HaveOccurred())
			CreateObject(service)
			// ingress
			ingress := &netv1.Ingress{}
			Expect(ReadYamlToObject("./test_data/rollout/nginx_ingress.yaml", ingress)).ToNot(HaveOccurred())
			CreateObject(ingress)
			// workload
			workload := &apps.Deployment{}
			Expect(ReadYamlToObject("./test_data/rollout/deployment.yaml", workload)).ToNot(HaveOccurred())
			CreateObject(workload)
			WaitDeploymentAllPodsReady(workload)
			pods, err := ListPods(workload.Name, workload.Spec.Selector)
			Expect(err).NotTo(HaveOccurred())
			appNames := make(map[string]struct{})
			for _, app := range pods {
				appNames[app.Name] = struct{}{}
			}
			Expect(GetObject(workload.Name, workload)).NotTo(HaveOccurred())
			rss, err := finder.GetReplicaSetsForDeployment(workload)
			Expect(err).NotTo(HaveOccurred())
			Expect(len(rss)).Should(BeNumerically("==", 1))
			stableRevision := rss[0].Labels[apps.DefaultDeploymentUniqueLabelKey]

			// check rollout status
			Expect(GetObject(rollout.Name, rollout)).NotTo(HaveOccurred())
			Expect(rollout.Status.Phase).Should(Equal(v1alpha1.RolloutPhaseHealthy))
			Expect(rollout.Status.CanaryStatus.StableRevision).Should(Equal(stableRevision))
			By("check rollout status & paused success")

			// v1 -> v2, start rollout action
			newEnvs := mergeEnvVar(workload.Spec.Template.Spec.Containers[0].Env, v1.EnvVar{Name: "NODE_NAME", Value: "version2"})
			workload.Spec.Template.Spec.Containers[0].Env = newEnvs
			UpdateDeployment(workload)
			By("Update deployment env NODE_NAME from(version1) -> to(version2)")
			time.Sleep(time.Second * 2)

			// check workload status & paused
			Expect(GetObject(workload.Name, workload)).NotTo(HaveOccurred())
			Expect(workload.Spec.Paused).Should(BeTrue())
			Expect(workload.Status.UpdatedReplicas).Should(BeNumerically("==", 0))
			Expect(workload.Status.Replicas).Should(BeNumerically("==", *workload.Spec.Replicas))
			Expect(workload.Status.ReadyReplicas).Should(BeNumerically("==", *workload.Spec.Replicas))
			By("check deployment status & paused success")
			// wait step 1 complete
			WaitRolloutCanaryStepPaused(rollout.Name, 1)

			// rollback -> v1
			newEnvs = mergeEnvVar(workload.Spec.Template.Spec.Containers[0].Env, v1.EnvVar{Name: "NODE_NAME", Value: "version1"})
			workload.Spec.Template.Spec.Containers[0].Env = newEnvs
			UpdateDeployment(workload)
			By("Rollback deployment env NODE_NAME from(version2) -> to(version1)")

			WaitRolloutStatusPhase(rollout.Name, v1alpha1.RolloutPhaseHealthy)
			klog.Infof("rollout(%s) completed, and check", namespace)
			time.Sleep(time.Second * 10)

			// check service & ingress & deployment
			// ingress
			Expect(GetObject(ingress.Name, ingress)).NotTo(HaveOccurred())
			cIngress := &netv1.Ingress{}
			Expect(GetObject(fmt.Sprintf("%s-canary", ingress.Name), cIngress)).To(HaveOccurred())
			// service
			Expect(GetObject(service.Name, service)).NotTo(HaveOccurred())
			Expect(service.Spec.Selector[apps.DefaultDeploymentUniqueLabelKey]).Should(Equal(""))
			cService := &v1.Service{}
			Expect(GetObject(fmt.Sprintf("%s-canary", service.Name), cService)).To(HaveOccurred())
			// deployment
			Expect(GetObject(workload.Name, workload)).NotTo(HaveOccurred())
			Expect(workload.Spec.Paused).Should(BeFalse())
			Expect(workload.Status.UpdatedReplicas).Should(BeNumerically("==", *workload.Spec.Replicas))
			Expect(workload.Status.Replicas).Should(BeNumerically("==", *workload.Spec.Replicas))
			Expect(workload.Status.ReadyReplicas).Should(BeNumerically("==", *workload.Spec.Replicas))
			for _, env := range workload.Spec.Template.Spec.Containers[0].Env {
				if env.Name == "NODE_NAME" {
					Expect(env.Value).Should(Equal("version1"))
				}
			}
			// deployment pods not changed
			cpods, err := ListPods(workload.Name, workload.Spec.Selector)
			Expect(err).NotTo(HaveOccurred())
			cappNames := make(map[string]struct{})
			for _, pod := range cpods {
				cappNames[pod.Name] = struct{}{}
			}
			Expect(cappNames).Should(Equal(appNames))
			// check progressing canceled
			Expect(GetObject(workload.Name, workload)).NotTo(HaveOccurred())
			Expect(GetObject(rollout.Name, rollout)).NotTo(HaveOccurred())
			cond := util.GetRolloutCondition(rollout.Status, v1alpha1.RolloutConditionProgressing)
			Expect(cond.Reason).Should(Equal(v1alpha1.ProgressingReasonCompleted))
			Expect(string(cond.Status)).Should(Equal(string(metav1.ConditionFalse)))
			cond = util.GetRolloutCondition(rollout.Status, v1alpha1.RolloutConditionSucceeded)
			Expect(string(cond.Status)).Should(Equal(string(metav1.ConditionFalse)))
			Expect(rollout.Status.CanaryStatus.StableRevision).Should(Equal(stableRevision))
			WaitRolloutWorkloadGeneration(rollout.Name, workload.Generation)
		})

		It("V1->V2: Percentage 20%,40% and continuous release v3", func() {
			finder := util.NewControllerFinder(k8sClient)
			By("Creating Rollout...")
			rollout := &v1alpha1.Rollout{}
			Expect(ReadYamlToObject("./test_data/rollout/rollout_canary_base.yaml", rollout)).ToNot(HaveOccurred())
			CreateObject(rollout)

			By("Creating workload and waiting for all pods ready...")
			// service
			service := &v1.Service{}
			Expect(ReadYamlToObject("./test_data/rollout/service.yaml", service)).ToNot(HaveOccurred())
			CreateObject(service)
			// ingress
			ingress := &netv1.Ingress{}
			Expect(ReadYamlToObject("./test_data/rollout/nginx_ingress.yaml", ingress)).ToNot(HaveOccurred())
			CreateObject(ingress)
			// workload
			workload := &apps.Deployment{}
			Expect(ReadYamlToObject("./test_data/rollout/deployment.yaml", workload)).ToNot(HaveOccurred())
			CreateObject(workload)
			WaitDeploymentAllPodsReady(workload)
			Expect(GetObject(workload.Name, workload)).NotTo(HaveOccurred())
			rss, err := finder.GetReplicaSetsForDeployment(workload)
			Expect(err).NotTo(HaveOccurred())
			Expect(len(rss)).Should(BeNumerically("==", 1))
			stableRevision := rss[0].Labels[apps.DefaultDeploymentUniqueLabelKey]

			// check rollout status
			Expect(GetObject(rollout.Name, rollout)).NotTo(HaveOccurred())
			Expect(rollout.Status.Phase).Should(Equal(v1alpha1.RolloutPhaseHealthy))
			Expect(rollout.Status.CanaryStatus.StableRevision).Should(Equal(stableRevision))
			By("check rollout status & paused success")

			// v1 -> v2, start rollout action
			newEnvs := mergeEnvVar(workload.Spec.Template.Spec.Containers[0].Env, v1.EnvVar{Name: "NODE_NAME", Value: "version2"})
			workload.Spec.Template.Spec.Containers[0].Env = newEnvs
			UpdateDeployment(workload)
			By("Update deployment env NODE_NAME from(version1) -> to(version2)")
			time.Sleep(time.Second * 2)

			// check workload status & paused
			Expect(GetObject(workload.Name, workload)).NotTo(HaveOccurred())
			Expect(workload.Spec.Paused).Should(BeTrue())
			Expect(workload.Status.UpdatedReplicas).Should(BeNumerically("==", 0))
			Expect(workload.Status.Replicas).Should(BeNumerically("==", *workload.Spec.Replicas))
			Expect(workload.Status.ReadyReplicas).Should(BeNumerically("==", *workload.Spec.Replicas))
			By("check deployment status & paused success")
			// wait step 1 complete
			WaitRolloutCanaryStepPaused(rollout.Name, 1)

			// canary deployment
			cWorkload, err := GetCanaryDeployment(workload)
			Expect(err).NotTo(HaveOccurred())
			crss, err := finder.GetReplicaSetsForDeployment(cWorkload)
			Expect(err).NotTo(HaveOccurred())
			Expect(len(crss)).Should(BeNumerically("==", 1))
			canaryRevisionV1 := crss[0].Labels[apps.DefaultDeploymentUniqueLabelKey]
			// check rollout status
			Expect(GetObject(rollout.Name, rollout)).NotTo(HaveOccurred())
			Expect(rollout.Status.Phase).Should(Equal(v1alpha1.RolloutPhaseProgressing))
			Expect(rollout.Status.CanaryStatus.StableRevision).Should(Equal(stableRevision))
			Expect(rollout.Status.CanaryStatus.PodTemplateHash).Should(Equal(canaryRevisionV1))
			Expect(rollout.Status.CanaryStatus.CurrentStepIndex).Should(BeNumerically("==", 1))

			// resume rollout canary
			ResumeRolloutCanary(rollout.Name)
			By("check rollout canary status success, resume rollout, and wait rollout canary complete")
			time.Sleep(time.Second * 15)

			// v1 -> v2 -> v3, continuous release
			newEnvs = mergeEnvVar(workload.Spec.Template.Spec.Containers[0].Env, v1.EnvVar{Name: "NODE_NAME", Value: "version3"})
			workload.Spec.Template.Spec.Containers[0].Env = newEnvs
			UpdateDeployment(workload)
			By("Update deployment env NODE_NAME from(version2) -> to(version3)")
			time.Sleep(time.Second * 2)
			// wait step 0 complete
			WaitRolloutCanaryStepPaused(rollout.Name, 1)

			cWorkload, err = GetCanaryDeployment(workload)
			Expect(err).NotTo(HaveOccurred())
			crss, err = finder.GetReplicaSetsForDeployment(cWorkload)
			Expect(err).NotTo(HaveOccurred())
			Expect(len(crss)).Should(BeNumerically("==", 1))
			canaryRevisionV2 := crss[0].Labels[apps.DefaultDeploymentUniqueLabelKey]
			// check rollout status
			Expect(GetObject(rollout.Name, rollout)).NotTo(HaveOccurred())
			Expect(rollout.Status.Phase).Should(Equal(v1alpha1.RolloutPhaseProgressing))
			Expect(rollout.Status.CanaryStatus.StableRevision).Should(Equal(stableRevision))
			Expect(rollout.Status.CanaryStatus.PodTemplateHash).Should(Equal(canaryRevisionV2))
			Expect(rollout.Status.CanaryStatus.CanaryReplicas).Should(BeNumerically("==", 1))
			Expect(rollout.Status.CanaryStatus.CanaryReadyReplicas).Should(BeNumerically("==", 1))
			Expect(rollout.Status.CanaryStatus.CurrentStepIndex).Should(BeNumerically("==", 1))
			// check stable, canary service & ingress
			// stable service
			Expect(GetObject(service.Name, service)).NotTo(HaveOccurred())
			Expect(service.Spec.Selector[apps.DefaultDeploymentUniqueLabelKey]).Should(Equal(stableRevision))
			//canary service
			cService := &v1.Service{}
			Expect(GetObject(service.Name+"-canary", cService)).NotTo(HaveOccurred())
			Expect(cService.Spec.Selector[apps.DefaultDeploymentUniqueLabelKey]).Should(Equal(canaryRevisionV2))
			// canary ingress
			cIngress := &netv1.Ingress{}
			Expect(GetObject(service.Name+"-canary", cIngress)).NotTo(HaveOccurred())
			Expect(cIngress.Annotations[fmt.Sprintf("%s/canary", nginxIngressAnnotationDefaultPrefix)]).Should(Equal("true"))
			Expect(cIngress.Annotations[fmt.Sprintf("%s/canary-weight", nginxIngressAnnotationDefaultPrefix)]).Should(Equal(fmt.Sprintf("%d", *rollout.Spec.Strategy.Canary.Steps[0].Weight)))
			// canary deployment
			cWorkload, err = GetCanaryDeployment(workload)
			Expect(err).NotTo(HaveOccurred())
			Expect(*cWorkload.Spec.Replicas).Should(BeNumerically("==", 1))
			Expect(cWorkload.Status.ReadyReplicas).Should(BeNumerically("==", 1))
			for _, env := range cWorkload.Spec.Template.Spec.Containers[0].Env {
				if env.Name == "NODE_NAME" {
					Expect(env.Value).Should(Equal("version3"))
				}
			}

			// resume rollout canary
			ResumeRolloutCanary(rollout.Name)
			By("check rollout canary status success, resume rollout, and wait rollout canary complete")
			WaitRolloutStatusPhase(rollout.Name, v1alpha1.RolloutPhaseHealthy)
			klog.Infof("rollout(%s) completed, and check", namespace)

			// check service & ingress & deployment
			// ingress
			Expect(GetObject(ingress.Name, ingress)).NotTo(HaveOccurred())
			cIngress = &netv1.Ingress{}
			Expect(GetObject(fmt.Sprintf("%s-canary", ingress.Name), cIngress)).To(HaveOccurred())
			// service
			Expect(GetObject(service.Name, service)).NotTo(HaveOccurred())
			Expect(service.Spec.Selector[apps.DefaultDeploymentUniqueLabelKey]).Should(Equal(""))
			cService = &v1.Service{}
			Expect(GetObject(fmt.Sprintf("%s-canary", service.Name), cService)).To(HaveOccurred())
			// deployment
			Expect(GetObject(workload.Name, workload)).NotTo(HaveOccurred())
			Expect(workload.Spec.Paused).Should(BeFalse())
			Expect(workload.Status.UpdatedReplicas).Should(BeNumerically("==", *workload.Spec.Replicas))
			Expect(workload.Status.Replicas).Should(BeNumerically("==", *workload.Spec.Replicas))
			Expect(workload.Status.ReadyReplicas).Should(BeNumerically("==", *workload.Spec.Replicas))
			for _, env := range workload.Spec.Template.Spec.Containers[0].Env {
				if env.Name == "NODE_NAME" {
					Expect(env.Value).Should(Equal("version3"))
				}
			}
			// check progressing succeed
			Expect(GetObject(rollout.Name, rollout)).NotTo(HaveOccurred())
			cond := util.GetRolloutCondition(rollout.Status, v1alpha1.RolloutConditionProgressing)
			Expect(cond.Reason).Should(Equal(v1alpha1.ProgressingReasonCompleted))
			Expect(string(cond.Status)).Should(Equal(string(metav1.ConditionFalse)))
			cond = util.GetRolloutCondition(rollout.Status, v1alpha1.RolloutConditionSucceeded)
			Expect(string(cond.Status)).Should(Equal(string(metav1.ConditionTrue)))
			Expect(GetObject(workload.Name, workload)).NotTo(HaveOccurred())
			WaitRolloutWorkloadGeneration(rollout.Name, workload.Generation)
		})

		It("V1->V2: Percentage 20%,40% and scale up replicas from(5) -> to(10)", func() {
			finder := util.NewControllerFinder(k8sClient)
			By("Creating Rollout...")
			rollout := &v1alpha1.Rollout{}
			Expect(ReadYamlToObject("./test_data/rollout/rollout_canary_base.yaml", rollout)).ToNot(HaveOccurred())
			rollout.Spec.Strategy.Canary.Steps = []v1alpha1.CanaryStep{
				{
					TrafficRoutingStrategy: v1alpha1.TrafficRoutingStrategy{
						Weight: utilpointer.Int32(20),
					},
					Pause: v1alpha1.RolloutPause{
						Duration: utilpointer.Int32(10),
					},
				},
				{
					TrafficRoutingStrategy: v1alpha1.TrafficRoutingStrategy{
						Weight: utilpointer.Int32(40),
					},
					Pause: v1alpha1.RolloutPause{},
				},
				{
					TrafficRoutingStrategy: v1alpha1.TrafficRoutingStrategy{
						Weight: utilpointer.Int32(60),
					},
					Pause: v1alpha1.RolloutPause{
						Duration: utilpointer.Int32(10),
					},
				},
				{
					TrafficRoutingStrategy: v1alpha1.TrafficRoutingStrategy{
						Weight: utilpointer.Int32(100),
					},
					Pause: v1alpha1.RolloutPause{
						Duration: utilpointer.Int32(0),
					},
				},
			}
			CreateObject(rollout)
			By("Creating workload and waiting for all pods ready...")
			// service
			service := &v1.Service{}
			Expect(ReadYamlToObject("./test_data/rollout/service.yaml", service)).ToNot(HaveOccurred())
			CreateObject(service)
			// ingress
			ingress := &netv1.Ingress{}
			Expect(ReadYamlToObject("./test_data/rollout/nginx_ingress.yaml", ingress)).ToNot(HaveOccurred())
			CreateObject(ingress)
			// workload
			workload := &apps.Deployment{}
			Expect(ReadYamlToObject("./test_data/rollout/deployment.yaml", workload)).ToNot(HaveOccurred())
			CreateObject(workload)
			WaitDeploymentAllPodsReady(workload)

			// check rollout status
			Expect(GetObject(rollout.Name, rollout)).NotTo(HaveOccurred())
			Expect(rollout.Status.Phase).Should(Equal(v1alpha1.RolloutPhaseHealthy))
			By("check rollout status & paused success")

			// v1 -> v2, start rollout action
			newEnvs := mergeEnvVar(workload.Spec.Template.Spec.Containers[0].Env, v1.EnvVar{Name: "NODE_NAME", Value: "version2"})
			workload.Spec.Template.Spec.Containers[0].Env = newEnvs
			UpdateDeployment(workload)
			By("Update deployment env NODE_NAME from(version1) -> to(version2)")
			time.Sleep(time.Second * 2)

			// check workload status & paused
			Expect(GetObject(workload.Name, workload)).NotTo(HaveOccurred())
			Expect(workload.Spec.Paused).Should(BeTrue())
			By("check deployment status & paused success")
			// wait step 2 complete
			WaitRolloutCanaryStepPaused(rollout.Name, 2)

			// canary deployment
			cWorkload, err := GetCanaryDeployment(workload)
			Expect(err).NotTo(HaveOccurred())
			crss, err := finder.GetReplicaSetsForDeployment(cWorkload)
			Expect(err).NotTo(HaveOccurred())
			Expect(len(crss)).Should(BeNumerically("==", 1))
			canaryRevision := crss[0].Labels[apps.DefaultDeploymentUniqueLabelKey]
			// check rollout status
			Expect(GetObject(rollout.Name, rollout)).NotTo(HaveOccurred())
			Expect(rollout.Status.Phase).Should(Equal(v1alpha1.RolloutPhaseProgressing))
			Expect(rollout.Status.CanaryStatus.CurrentStepIndex).Should(BeNumerically("==", 2))
			Expect(rollout.Status.CanaryStatus.PodTemplateHash).Should(Equal(canaryRevision))

			// scale up replicas, 5 -> 10
			workload.Spec.Replicas = utilpointer.Int32(10)
			UpdateDeployment(workload)
			time.Sleep(time.Second * 3)
			cWorkload, _ = GetCanaryDeployment(workload)
			WaitDeploymentAllPodsReady(cWorkload)
			time.Sleep(time.Second * 5)

			// check rollout status
			Expect(GetObject(rollout.Name, rollout)).NotTo(HaveOccurred())
			Expect(rollout.Status.Phase).Should(Equal(v1alpha1.RolloutPhaseProgressing))
			Expect(rollout.Status.CanaryStatus.CurrentStepIndex).Should(BeNumerically("==", 2))
			Expect(rollout.Status.CanaryStatus.CanaryReplicas).Should(BeNumerically("==", 4))
			Expect(rollout.Status.CanaryStatus.CanaryReadyReplicas).Should(BeNumerically("==", 4))
			Expect(rollout.Status.CanaryStatus.CurrentStepState).Should(Equal(v1alpha1.CanaryStepStatePaused))
			Expect(rollout.Status.CanaryStatus.PodTemplateHash).Should(Equal(canaryRevision))

			// resume rollout canary
			ResumeRolloutCanary(rollout.Name)
			By("check rollout canary status success, resume rollout, and wait rollout canary complete")
			WaitRolloutStatusPhase(rollout.Name, v1alpha1.RolloutPhaseHealthy)
			klog.Infof("rollout(%s) completed, and check", namespace)

			// check service & ingress & deployment
			// ingress
			Expect(GetObject(ingress.Name, ingress)).NotTo(HaveOccurred())
			cIngress := &netv1.Ingress{}
			Expect(GetObject(fmt.Sprintf("%s-canary", ingress.Name), cIngress)).To(HaveOccurred())
			// service
			Expect(GetObject(service.Name, service)).NotTo(HaveOccurred())
			Expect(service.Spec.Selector[apps.DefaultDeploymentUniqueLabelKey]).Should(Equal(""))
			cService := &v1.Service{}
			Expect(GetObject(fmt.Sprintf("%s-canary", service.Name), cService)).To(HaveOccurred())
			// deployment
			Expect(GetObject(workload.Name, workload)).NotTo(HaveOccurred())
			Expect(workload.Spec.Paused).Should(BeFalse())
			Expect(workload.Status.UpdatedReplicas).Should(BeNumerically("==", *workload.Spec.Replicas))
			Expect(workload.Status.Replicas).Should(BeNumerically("==", *workload.Spec.Replicas))
			Expect(workload.Status.ReadyReplicas).Should(BeNumerically("==", *workload.Spec.Replicas))
			for _, env := range workload.Spec.Template.Spec.Containers[0].Env {
				if env.Name == "NODE_NAME" {
					Expect(env.Value).Should(Equal("version2"))
				}
			}
			// check progressing succeed
			Expect(GetObject(rollout.Name, rollout)).NotTo(HaveOccurred())
			cond := util.GetRolloutCondition(rollout.Status, v1alpha1.RolloutConditionProgressing)
			Expect(cond.Reason).Should(Equal(v1alpha1.ProgressingReasonCompleted))
			Expect(string(cond.Status)).Should(Equal(string(metav1.ConditionFalse)))
			cond = util.GetRolloutCondition(rollout.Status, v1alpha1.RolloutConditionSucceeded)
			Expect(string(cond.Status)).Should(Equal(string(metav1.ConditionTrue)))
			Expect(GetObject(workload.Name, workload)).NotTo(HaveOccurred())
			//Expect(rollout.Status.CanaryStatus.StableRevision).Should(Equal(canaryRevision))
			WaitRolloutWorkloadGeneration(rollout.Name, workload.Generation)
		})

		It("V1->V2: Percentage 20%,40%, and scale down replicas from(10) -> to(5)", func() {
			finder := util.NewControllerFinder(k8sClient)
			By("Creating Rollout...")
			rollout := &v1alpha1.Rollout{}
			Expect(ReadYamlToObject("./test_data/rollout/rollout_canary_base.yaml", rollout)).ToNot(HaveOccurred())
			rollout.Spec.Strategy.Canary.Steps = []v1alpha1.CanaryStep{
				{
					TrafficRoutingStrategy: v1alpha1.TrafficRoutingStrategy{
						Weight: utilpointer.Int32(20),
					},
					Pause: v1alpha1.RolloutPause{
						Duration: utilpointer.Int32(10),
					},
				},
				{
					TrafficRoutingStrategy: v1alpha1.TrafficRoutingStrategy{
						Weight: utilpointer.Int32(40),
					},
					Pause: v1alpha1.RolloutPause{
						Duration: utilpointer.Int32(10),
					},
				},
				{
					TrafficRoutingStrategy: v1alpha1.TrafficRoutingStrategy{
						Weight: utilpointer.Int32(60),
					},
					Pause: v1alpha1.RolloutPause{},
				},
				{
					TrafficRoutingStrategy: v1alpha1.TrafficRoutingStrategy{
						Weight: utilpointer.Int32(100),
					},
					Pause: v1alpha1.RolloutPause{
						Duration: utilpointer.Int32(0),
					},
				},
			}
			CreateObject(rollout)
			By("Creating workload and waiting for all pods ready...")
			// service
			service := &v1.Service{}
			Expect(ReadYamlToObject("./test_data/rollout/service.yaml", service)).ToNot(HaveOccurred())
			CreateObject(service)
			// ingress
			ingress := &netv1.Ingress{}
			Expect(ReadYamlToObject("./test_data/rollout/nginx_ingress.yaml", ingress)).ToNot(HaveOccurred())
			CreateObject(ingress)
			// workload
			workload := &apps.Deployment{}
			Expect(ReadYamlToObject("./test_data/rollout/deployment.yaml", workload)).ToNot(HaveOccurred())
			workload.Spec.Replicas = utilpointer.Int32(10)
			CreateObject(workload)
			WaitDeploymentAllPodsReady(workload)

			// check rollout status
			Expect(GetObject(rollout.Name, rollout)).NotTo(HaveOccurred())
			Expect(rollout.Status.Phase).Should(Equal(v1alpha1.RolloutPhaseHealthy))
			By("check rollout status & paused success")

			// v1 -> v2, start rollout action
			newEnvs := mergeEnvVar(workload.Spec.Template.Spec.Containers[0].Env, v1.EnvVar{Name: "NODE_NAME", Value: "version2"})
			workload.Spec.Template.Spec.Containers[0].Env = newEnvs
			UpdateDeployment(workload)
			By("Update deployment env NODE_NAME from(version1) -> to(version2)")
			// check workload status & paused
			Expect(GetObject(workload.Name, workload)).NotTo(HaveOccurred())
			Expect(workload.Spec.Paused).Should(BeTrue())
			By("check deployment status & paused success")
			// wait step 3 complete
			WaitRolloutCanaryStepPaused(rollout.Name, 3)

			// canary deployment
			cWorkload, err := GetCanaryDeployment(workload)
			Expect(err).NotTo(HaveOccurred())
			crss, err := finder.GetReplicaSetsForDeployment(cWorkload)
			Expect(err).NotTo(HaveOccurred())
			Expect(len(crss)).Should(BeNumerically("==", 1))
			canaryRevision := crss[0].Labels[apps.DefaultDeploymentUniqueLabelKey]
			// check rollout status
			Expect(GetObject(rollout.Name, rollout)).NotTo(HaveOccurred())
			Expect(rollout.Status.Phase).Should(Equal(v1alpha1.RolloutPhaseProgressing))
			Expect(rollout.Status.CanaryStatus.CurrentStepIndex).Should(BeNumerically("==", 3))

			// scale up replicas, 10 -> 5
			workload.Spec.Replicas = utilpointer.Int32(5)
			UpdateDeployment(workload)
			time.Sleep(time.Second * 3)
			WaitDeploymentReplicas(workload)

			// check rollout status
			Expect(GetObject(rollout.Name, rollout)).NotTo(HaveOccurred())
			Expect(rollout.Status.Phase).Should(Equal(v1alpha1.RolloutPhaseProgressing))
			Expect(rollout.Status.CanaryStatus.CurrentStepIndex).Should(BeNumerically("==", 3))
			Expect(rollout.Status.CanaryStatus.CanaryReplicas).Should(BeNumerically("==", 6))
			Expect(rollout.Status.CanaryStatus.CanaryReadyReplicas).Should(BeNumerically("==", 6))
			Expect(rollout.Status.CanaryStatus.CurrentStepState).Should(Equal(v1alpha1.CanaryStepStatePaused))
			Expect(rollout.Status.CanaryStatus.PodTemplateHash).Should(Equal(canaryRevision))

			// resume rollout canary
			ResumeRolloutCanary(rollout.Name)
			By("check rollout canary status success, resume rollout, and wait rollout canary complete")
			WaitRolloutStatusPhase(rollout.Name, v1alpha1.RolloutPhaseHealthy)
			By("rollout completed, and check")

			// check service & ingress & deployment
			// ingress
			Expect(GetObject(ingress.Name, ingress)).NotTo(HaveOccurred())
			cIngress := &netv1.Ingress{}
			Expect(GetObject(fmt.Sprintf("%s-canary", ingress.Name), cIngress)).To(HaveOccurred())
			// service
			Expect(GetObject(service.Name, service)).NotTo(HaveOccurred())
			Expect(service.Spec.Selector[apps.DefaultDeploymentUniqueLabelKey]).Should(Equal(""))
			cService := &v1.Service{}
			Expect(GetObject(fmt.Sprintf("%s-canary", service.Name), cService)).To(HaveOccurred())
			// deployment
			Expect(GetObject(workload.Name, workload)).NotTo(HaveOccurred())
			Expect(workload.Spec.Paused).Should(BeFalse())
			Expect(workload.Status.UpdatedReplicas).Should(BeNumerically("==", *workload.Spec.Replicas))
			Expect(workload.Status.Replicas).Should(BeNumerically("==", *workload.Spec.Replicas))
			Expect(workload.Status.ReadyReplicas).Should(BeNumerically("==", *workload.Spec.Replicas))
			for _, env := range workload.Spec.Template.Spec.Containers[0].Env {
				if env.Name == "NODE_NAME" {
					Expect(env.Value).Should(Equal("version2"))
				}
			}
			// check progressing succeed
			Expect(GetObject(rollout.Name, rollout)).NotTo(HaveOccurred())
			cond := util.GetRolloutCondition(rollout.Status, v1alpha1.RolloutConditionProgressing)
			Expect(cond.Reason).Should(Equal(v1alpha1.ProgressingReasonCompleted))
			Expect(string(cond.Status)).Should(Equal(string(metav1.ConditionFalse)))
			cond = util.GetRolloutCondition(rollout.Status, v1alpha1.RolloutConditionSucceeded)
			Expect(string(cond.Status)).Should(Equal(string(metav1.ConditionTrue)))
			Expect(GetObject(workload.Name, workload)).NotTo(HaveOccurred())
			//Expect(rollout.Status.CanaryStatus.StableRevision).Should(Equal(canaryRevision))
			WaitRolloutWorkloadGeneration(rollout.Name, workload.Generation)
		})

		It("V1->V2: Percentage 20%,40%, paused and resume", func() {
			finder := util.NewControllerFinder(k8sClient)
			By("Creating Rollout...")
			rollout := &v1alpha1.Rollout{}
			Expect(ReadYamlToObject("./test_data/rollout/rollout_canary_base.yaml", rollout)).ToNot(HaveOccurred())
			rollout.Spec.Strategy.Canary.Steps = []v1alpha1.CanaryStep{
				{
					TrafficRoutingStrategy: v1alpha1.TrafficRoutingStrategy{
						Weight: utilpointer.Int32(20),
					},
					Pause: v1alpha1.RolloutPause{
						Duration: utilpointer.Int32(5),
					},
				},
				{
					TrafficRoutingStrategy: v1alpha1.TrafficRoutingStrategy{
						Weight: utilpointer.Int32(40),
					},
					Pause: v1alpha1.RolloutPause{
						Duration: utilpointer.Int32(5),
					},
				},
				{
					TrafficRoutingStrategy: v1alpha1.TrafficRoutingStrategy{
						Weight: utilpointer.Int32(60),
					},
					Pause: v1alpha1.RolloutPause{
						Duration: utilpointer.Int32(5),
					},
				},
				{
					TrafficRoutingStrategy: v1alpha1.TrafficRoutingStrategy{
						Weight: utilpointer.Int32(80),
					},
					Pause: v1alpha1.RolloutPause{
						Duration: utilpointer.Int32(5),
					},
				},
				{
					TrafficRoutingStrategy: v1alpha1.TrafficRoutingStrategy{
						Weight: utilpointer.Int32(100),
					},
					Pause: v1alpha1.RolloutPause{
						Duration: utilpointer.Int32(0),
					},
				},
			}
			CreateObject(rollout)
			By("Creating workload and waiting for all pods ready...")
			// service
			service := &v1.Service{}
			Expect(ReadYamlToObject("./test_data/rollout/service.yaml", service)).ToNot(HaveOccurred())
			CreateObject(service)
			// ingress
			ingress := &netv1.Ingress{}
			Expect(ReadYamlToObject("./test_data/rollout/nginx_ingress.yaml", ingress)).ToNot(HaveOccurred())
			CreateObject(ingress)
			// workload
			workload := &apps.Deployment{}
			Expect(ReadYamlToObject("./test_data/rollout/deployment.yaml", workload)).ToNot(HaveOccurred())
			CreateObject(workload)
			WaitDeploymentAllPodsReady(workload)
			// deployment
			rss, err := finder.GetReplicaSetsForDeployment(workload)
			Expect(err).NotTo(HaveOccurred())
			Expect(len(rss)).Should(BeNumerically("==", 1))
			stableRevision := rss[0].Labels[apps.DefaultDeploymentUniqueLabelKey]

			// check rollout status
			Expect(GetObject(rollout.Name, rollout)).NotTo(HaveOccurred())
			Expect(rollout.Status.Phase).Should(Equal(v1alpha1.RolloutPhaseHealthy))
			Expect(rollout.Status.CanaryStatus.StableRevision).Should(Equal(stableRevision))
			By("check rollout status & paused success")

			// v1 -> v2, start rollout action
			newEnvs := mergeEnvVar(workload.Spec.Template.Spec.Containers[0].Env, v1.EnvVar{Name: "NODE_NAME", Value: "version2"})
			workload.Spec.Template.Spec.Containers[0].Env = newEnvs
			UpdateDeployment(workload)
			By("Update deployment env NODE_NAME from(version1) -> to(version2)")
			time.Sleep(time.Second * 3)

			// check workload status & paused
			Expect(GetObject(workload.Name, workload)).NotTo(HaveOccurred())
			Expect(workload.Spec.Paused).Should(BeTrue())
			By("check deployment status & paused success")

			// paused rollout
			time.Sleep(time.Second * 10)
			rollout.Spec.Strategy.Paused = true
			UpdateRollout(rollout)
			// check rollout status
			Expect(GetObject(rollout.Name, rollout)).NotTo(HaveOccurred())
			Expect(rollout.Status.Phase).Should(Equal(v1alpha1.RolloutPhaseProgressing))
			cIndex := rollout.Status.CanaryStatus.CurrentStepIndex
			time.Sleep(time.Second * 15)

			// check rollout status
			Expect(GetObject(rollout.Name, rollout)).NotTo(HaveOccurred())
			cond := util.GetRolloutCondition(rollout.Status, v1alpha1.RolloutConditionProgressing)
			Expect(cond.Reason).Should(Equal(v1alpha1.ProgressingReasonPaused))
			Expect(string(cond.Status)).Should(Equal(string(metav1.ConditionTrue)))
			Expect(rollout.Status.CanaryStatus.CurrentStepIndex).Should(BeNumerically("==", cIndex))

			// resume rollout
			rollout.Spec.Strategy.Paused = false
			UpdateRollout(rollout)
			WaitRolloutStatusPhase(rollout.Name, v1alpha1.RolloutPhaseHealthy)
			klog.Infof("rollout(%s) completed, and check", namespace)

			// check service & ingress & deployment
			// ingress
			Expect(GetObject(ingress.Name, ingress)).NotTo(HaveOccurred())
			cIngress := &netv1.Ingress{}
			Expect(GetObject(fmt.Sprintf("%s-canary", ingress.Name), cIngress)).To(HaveOccurred())
			// service
			Expect(GetObject(service.Name, service)).NotTo(HaveOccurred())
			Expect(service.Spec.Selector[apps.DefaultDeploymentUniqueLabelKey]).Should(Equal(""))
			cService := &v1.Service{}
			Expect(GetObject(fmt.Sprintf("%s-canary", service.Name), cService)).To(HaveOccurred())
			// deployment
			Expect(GetObject(workload.Name, workload)).NotTo(HaveOccurred())
			Expect(workload.Spec.Paused).Should(BeFalse())
			Expect(workload.Status.UpdatedReplicas).Should(BeNumerically("==", *workload.Spec.Replicas))
			Expect(workload.Status.Replicas).Should(BeNumerically("==", *workload.Spec.Replicas))
			Expect(workload.Status.ReadyReplicas).Should(BeNumerically("==", *workload.Spec.Replicas))
			for _, env := range workload.Spec.Template.Spec.Containers[0].Env {
				if env.Name == "NODE_NAME" {
					Expect(env.Value).Should(Equal("version2"))
				}
			}
			// check progressing succeed
			Expect(GetObject(rollout.Name, rollout)).NotTo(HaveOccurred())
			cond = util.GetRolloutCondition(rollout.Status, v1alpha1.RolloutConditionProgressing)
			Expect(cond.Reason).Should(Equal(v1alpha1.ProgressingReasonCompleted))
			Expect(string(cond.Status)).Should(Equal(string(metav1.ConditionFalse)))
			cond = util.GetRolloutCondition(rollout.Status, v1alpha1.RolloutConditionSucceeded)
			Expect(string(cond.Status)).Should(Equal(string(metav1.ConditionTrue)))
			Expect(GetObject(workload.Name, workload)).NotTo(HaveOccurred())
			WaitRolloutWorkloadGeneration(rollout.Name, workload.Generation)
		})

		It("V1->V2: Percentage 20%,40%, but delete rollout crd", func() {
			finder := util.NewControllerFinder(k8sClient)
			By("Creating Rollout...")
			rollout := &v1alpha1.Rollout{}
			Expect(ReadYamlToObject("./test_data/rollout/rollout_canary_base.yaml", rollout)).ToNot(HaveOccurred())
			rollout.Spec.Strategy.Canary.Steps = []v1alpha1.CanaryStep{
				{
					TrafficRoutingStrategy: v1alpha1.TrafficRoutingStrategy{
						Weight: utilpointer.Int32(20),
					},
					Pause: v1alpha1.RolloutPause{
						Duration: utilpointer.Int32(10),
					},
				},
				{
					TrafficRoutingStrategy: v1alpha1.TrafficRoutingStrategy{
						Weight: utilpointer.Int32(60),
					},
					Pause: v1alpha1.RolloutPause{
						Duration: utilpointer.Int32(10),
					},
				},
				{
					TrafficRoutingStrategy: v1alpha1.TrafficRoutingStrategy{
						Weight: utilpointer.Int32(100),
					},
					Pause: v1alpha1.RolloutPause{
						Duration: utilpointer.Int32(10),
					},
				},
			}
			CreateObject(rollout)
			By("Creating workload and waiting for all pods ready...")
			// service
			service := &v1.Service{}
			Expect(ReadYamlToObject("./test_data/rollout/service.yaml", service)).ToNot(HaveOccurred())
			CreateObject(service)
			// ingress
			ingress := &netv1.Ingress{}
			Expect(ReadYamlToObject("./test_data/rollout/nginx_ingress.yaml", ingress)).ToNot(HaveOccurred())
			CreateObject(ingress)
			// workload
			workload := &apps.Deployment{}
			Expect(ReadYamlToObject("./test_data/rollout/deployment.yaml", workload)).ToNot(HaveOccurred())
			CreateObject(workload)
			WaitDeploymentAllPodsReady(workload)
			// deployment
			rss, err := finder.GetReplicaSetsForDeployment(workload)
			Expect(err).NotTo(HaveOccurred())
			Expect(len(rss)).Should(BeNumerically("==", 1))
			stableRevision := rss[0].Labels[apps.DefaultDeploymentUniqueLabelKey]

			// check rollout status
			Expect(GetObject(rollout.Name, rollout)).NotTo(HaveOccurred())
			Expect(rollout.Status.Phase).Should(Equal(v1alpha1.RolloutPhaseHealthy))
			Expect(rollout.Status.CanaryStatus.StableRevision).Should(Equal(stableRevision))
			By("check rollout status & paused success")

			// v1 -> v2, start rollout action
			newEnvs := mergeEnvVar(workload.Spec.Template.Spec.Containers[0].Env, v1.EnvVar{Name: "NODE_NAME", Value: "version2"})
			workload.Spec.Template.Spec.Containers[0].Env = newEnvs
			UpdateDeployment(workload)
			By("Update deployment env NODE_NAME from(version1) -> to(version2)")
			time.Sleep(time.Second * 3)

			// check workload status & paused
			Expect(GetObject(workload.Name, workload)).NotTo(HaveOccurred())
			Expect(workload.Spec.Paused).Should(BeTrue())
			By("check deployment status & paused success")

			// delete rollout
			Expect(k8sClient.DeleteAllOf(context.TODO(), &v1alpha1.Rollout{}, client.InNamespace(namespace), client.PropagationPolicy(metav1.DeletePropagationForeground))).Should(Succeed())
			WaitRolloutNotFound(rollout.Name)
			Expect(GetObject(workload.Name, workload)).NotTo(HaveOccurred())
			workload.Spec.Paused = false
			UpdateDeployment(workload)
			By("Update deployment paused=false")
			WaitDeploymentAllPodsReady(workload)
			// check service & ingress & deployment
			// ingress
			Expect(GetObject(ingress.Name, ingress)).NotTo(HaveOccurred())
			cIngress := &netv1.Ingress{}
			Expect(GetObject(fmt.Sprintf("%s-canary", ingress.Name), cIngress)).To(HaveOccurred())
			// service
			Expect(GetObject(service.Name, service)).NotTo(HaveOccurred())
			Expect(service.Spec.Selector[apps.DefaultDeploymentUniqueLabelKey]).Should(Equal(""))
			cService := &v1.Service{}
			Expect(GetObject(fmt.Sprintf("%s-canary", service.Name), cService)).To(HaveOccurred())
			// deployment
			Expect(GetObject(workload.Name, workload)).NotTo(HaveOccurred())
			Expect(workload.Spec.Paused).Should(BeFalse())
			Expect(workload.Status.UpdatedReplicas).Should(BeNumerically("==", *workload.Spec.Replicas))
			Expect(workload.Status.Replicas).Should(BeNumerically("==", *workload.Spec.Replicas))
			Expect(workload.Status.ReadyReplicas).Should(BeNumerically("==", *workload.Spec.Replicas))
			for _, env := range workload.Spec.Template.Spec.Containers[0].Env {
				if env.Name == "NODE_NAME" {
					Expect(env.Value).Should(Equal("version2"))
				}
			}
		})

		It("V1->V2: Percentage 20% v2 failed image, and v3 succeed image", func() {
			finder := util.NewControllerFinder(k8sClient)
			By("Creating Rollout...")
			rollout := &v1alpha1.Rollout{}
			Expect(ReadYamlToObject("./test_data/rollout/rollout_canary_base.yaml", rollout)).ToNot(HaveOccurred())
			rollout.Spec.Strategy.Canary.Steps = []v1alpha1.CanaryStep{
				{
					TrafficRoutingStrategy: v1alpha1.TrafficRoutingStrategy{
						Weight: utilpointer.Int32(20),
					},
					Pause: v1alpha1.RolloutPause{
						Duration: utilpointer.Int32(5),
					},
				},
				{
					TrafficRoutingStrategy: v1alpha1.TrafficRoutingStrategy{
						Weight: utilpointer.Int32(60),
					},
					Pause: v1alpha1.RolloutPause{
						Duration: utilpointer.Int32(5),
					},
				},
				{
					TrafficRoutingStrategy: v1alpha1.TrafficRoutingStrategy{
						Weight: utilpointer.Int32(100),
					},
					Pause: v1alpha1.RolloutPause{
						Duration: utilpointer.Int32(5),
					},
				},
			}
			CreateObject(rollout)
			By("Creating workload and waiting for all pods ready...")
			// service
			service := &v1.Service{}
			Expect(ReadYamlToObject("./test_data/rollout/service.yaml", service)).ToNot(HaveOccurred())
			CreateObject(service)
			// ingress
			ingress := &netv1.Ingress{}
			Expect(ReadYamlToObject("./test_data/rollout/nginx_ingress.yaml", ingress)).ToNot(HaveOccurred())
			CreateObject(ingress)
			// workload
			workload := &apps.Deployment{}
			Expect(ReadYamlToObject("./test_data/rollout/deployment.yaml", workload)).ToNot(HaveOccurred())
			CreateObject(workload)
			WaitDeploymentAllPodsReady(workload)
			// deployment
			rss, err := finder.GetReplicaSetsForDeployment(workload)
			Expect(err).NotTo(HaveOccurred())
			Expect(len(rss)).Should(BeNumerically("==", 1))
			stableRevision := rss[0].Labels[apps.DefaultDeploymentUniqueLabelKey]

			// check rollout status
			Expect(GetObject(rollout.Name, rollout)).NotTo(HaveOccurred())
			Expect(rollout.Status.Phase).Should(Equal(v1alpha1.RolloutPhaseHealthy))
			Expect(rollout.Status.CanaryStatus.StableRevision).Should(Equal(stableRevision))
			By("check rollout status & paused success")

			// v1 -> v2, start rollout action
			newEnvs := mergeEnvVar(workload.Spec.Template.Spec.Containers[0].Env, v1.EnvVar{Name: "NODE_NAME", Value: "version2"})
			workload.Spec.Template.Spec.Containers[0].Image = "echoserver:failed"
			workload.Spec.Template.Spec.Containers[0].Env = newEnvs
			UpdateDeployment(workload)
			By("Update deployment image from(v1.0.0) -> to(failed)")
			time.Sleep(time.Second * 3)

			// check workload status & paused
			Expect(GetObject(workload.Name, workload)).NotTo(HaveOccurred())
			Expect(workload.Spec.Paused).Should(BeTrue())
			By("check deployment status & paused success")
			time.Sleep(time.Second * 10)
			// check rollout status
			Expect(GetObject(rollout.Name, rollout)).NotTo(HaveOccurred())
			Expect(rollout.Status.Phase).Should(Equal(v1alpha1.RolloutPhaseProgressing))
			Expect(rollout.Status.CanaryStatus.CurrentStepIndex).Should(BeNumerically("==", 1))
			Expect(rollout.Status.CanaryStatus.CanaryReplicas).Should(BeNumerically("==", 1))
			Expect(rollout.Status.CanaryStatus.CanaryReadyReplicas).Should(BeNumerically("==", 0))
			Expect(rollout.Status.CanaryStatus.CurrentStepState).Should(Equal(v1alpha1.CanaryStepStateUpgrade))

			// update success image, v3
			newEnvs = mergeEnvVar(workload.Spec.Template.Spec.Containers[0].Env, v1.EnvVar{Name: "NODE_NAME", Value: "version3"})
			workload.Spec.Template.Spec.Containers[0].Image = "cilium/echoserver:latest"
			workload.Spec.Template.Spec.Containers[0].Env = newEnvs
			UpdateDeployment(workload)
			By("Update deployment image from(v2) -> to(v3)")
			// wait rollout complete
			WaitRolloutStatusPhase(rollout.Name, v1alpha1.RolloutPhaseHealthy)
			klog.Infof("rollout(%s) completed, and check", namespace)

			// check service & ingress & deployment
			// ingress
			Expect(GetObject(ingress.Name, ingress)).NotTo(HaveOccurred())
			cIngress := &netv1.Ingress{}
			Expect(GetObject(fmt.Sprintf("%s-canary", ingress.Name), cIngress)).To(HaveOccurred())
			// service
			Expect(GetObject(service.Name, service)).NotTo(HaveOccurred())
			Expect(service.Spec.Selector[apps.DefaultDeploymentUniqueLabelKey]).Should(Equal(""))
			cService := &v1.Service{}
			Expect(GetObject(fmt.Sprintf("%s-canary", service.Name), cService)).To(HaveOccurred())
			// deployment
			Expect(GetObject(workload.Name, workload)).NotTo(HaveOccurred())
			Expect(workload.Spec.Paused).Should(BeFalse())
			Expect(workload.Status.UpdatedReplicas).Should(BeNumerically("==", *workload.Spec.Replicas))
			Expect(workload.Status.Replicas).Should(BeNumerically("==", *workload.Spec.Replicas))
			Expect(workload.Status.ReadyReplicas).Should(BeNumerically("==", *workload.Spec.Replicas))
			for _, env := range workload.Spec.Template.Spec.Containers[0].Env {
				if env.Name == "NODE_NAME" {
					Expect(env.Value).Should(Equal("version3"))
				}
			}
			// check progressing succeed
			Expect(GetObject(rollout.Name, rollout)).NotTo(HaveOccurred())
			cond := util.GetRolloutCondition(rollout.Status, v1alpha1.RolloutConditionProgressing)
			Expect(cond.Reason).Should(Equal(v1alpha1.ProgressingReasonCompleted))
			Expect(string(cond.Status)).Should(Equal(string(metav1.ConditionFalse)))
			cond = util.GetRolloutCondition(rollout.Status, v1alpha1.RolloutConditionSucceeded)
			Expect(string(cond.Status)).Should(Equal(string(metav1.ConditionTrue)))
			Expect(GetObject(workload.Name, workload)).NotTo(HaveOccurred())
			WaitRolloutWorkloadGeneration(rollout.Name, workload.Generation)
		})

		It("V1->V2: Percentage, 20%,40%,60%,80%,100%, steps changed v1", func() {
			finder := util.NewControllerFinder(k8sClient)
			By("Creating Rollout...")
			rollout := &v1alpha1.Rollout{}
			Expect(ReadYamlToObject("./test_data/rollout/rollout_canary_base.yaml", rollout)).ToNot(HaveOccurred())
			CreateObject(rollout)
			By("Creating workload and waiting for all pods ready...")
			// service
			service := &v1.Service{}
			Expect(ReadYamlToObject("./test_data/rollout/service.yaml", service)).ToNot(HaveOccurred())
			CreateObject(service)
			// ingress
			ingress := &netv1.Ingress{}
			Expect(ReadYamlToObject("./test_data/rollout/nginx_ingress.yaml", ingress)).ToNot(HaveOccurred())
			CreateObject(ingress)
			// workload
			workload := &apps.Deployment{}
			Expect(ReadYamlToObject("./test_data/rollout/deployment.yaml", workload)).ToNot(HaveOccurred())
			workload.Spec.Replicas = utilpointer.Int32(10)
			CreateObject(workload)
			WaitDeploymentAllPodsReady(workload)
			rss, err := finder.GetReplicaSetsForDeployment(workload)
			Expect(err).NotTo(HaveOccurred())
			Expect(len(rss)).Should(BeNumerically("==", 1))
			stableRevision := rss[0].Labels[apps.DefaultDeploymentUniqueLabelKey]

			// v1 -> v2, start rollout action
			newEnvs := mergeEnvVar(workload.Spec.Template.Spec.Containers[0].Env, v1.EnvVar{Name: "NODE_NAME", Value: "version2"})
			workload.Spec.Template.Spec.Containers[0].Env = newEnvs
			UpdateDeployment(workload)
			By("Update deployment image from(version1) -> to(version2)")
			time.Sleep(time.Second * 3)
			// wait step 1 complete
			WaitRolloutCanaryStepPaused(rollout.Name, 1)

			// update rollout step configuration
			rollout.Spec.Strategy.Canary.Steps = []v1alpha1.CanaryStep{
				{
					TrafficRoutingStrategy: v1alpha1.TrafficRoutingStrategy{
						Weight: utilpointer.Int32(10),
					},
					Pause: v1alpha1.RolloutPause{},
				},
				{
					TrafficRoutingStrategy: v1alpha1.TrafficRoutingStrategy{
						Weight: utilpointer.Int32(30),
					},
					Pause: v1alpha1.RolloutPause{},
				},
				{
					TrafficRoutingStrategy: v1alpha1.TrafficRoutingStrategy{
						Weight: utilpointer.Int32(100),
					},
					Pause: v1alpha1.RolloutPause{
						Duration: utilpointer.Int32(5),
					},
				},
			}
			rollout = UpdateRollout(rollout)
			By("update rollout configuration, and wait rollout next step(2)")
			// wait step 1 complete
			WaitRolloutCanaryStepPaused(rollout.Name, 2)
			batch := &v1alpha1.BatchRelease{}
			Expect(GetObject(rollout.Name, batch)).NotTo(HaveOccurred())

			// canary deployment
			cWorkload, err := GetCanaryDeployment(workload)
			Expect(err).NotTo(HaveOccurred())
			crss, err := finder.GetReplicaSetsForDeployment(cWorkload)
			Expect(err).NotTo(HaveOccurred())
			Expect(len(crss)).Should(BeNumerically("==", 1))
			canaryRevision := crss[0].Labels[apps.DefaultDeploymentUniqueLabelKey]
			// check rollout status
			Expect(GetObject(rollout.Name, rollout)).NotTo(HaveOccurred())
			Expect(rollout.Status.Phase).Should(Equal(v1alpha1.RolloutPhaseProgressing))
			Expect(rollout.Status.CanaryStatus.StableRevision).Should(Equal(stableRevision))
			Expect(rollout.Status.CanaryStatus.PodTemplateHash).Should(Equal(canaryRevision))
			Expect(rollout.Status.CanaryStatus.CurrentStepIndex).Should(BeNumerically("==", 2))
			// check stable, canary service & ingress
			// stable service
			Expect(GetObject(service.Name, service)).NotTo(HaveOccurred())
			Expect(service.Spec.Selector[apps.DefaultDeploymentUniqueLabelKey]).Should(Equal(stableRevision))
			//canary service
			cService := &v1.Service{}
			Expect(GetObject(service.Name+"-canary", cService)).NotTo(HaveOccurred())
			Expect(cService.Spec.Selector[apps.DefaultDeploymentUniqueLabelKey]).Should(Equal(canaryRevision))
			// canary ingress
			cIngress := &netv1.Ingress{}
			Expect(GetObject(service.Name+"-canary", cIngress)).NotTo(HaveOccurred())
			Expect(cIngress.Annotations[fmt.Sprintf("%s/canary", nginxIngressAnnotationDefaultPrefix)]).Should(Equal("true"))
			Expect(cIngress.Annotations[fmt.Sprintf("%s/canary-weight", nginxIngressAnnotationDefaultPrefix)]).Should(Equal(fmt.Sprintf("%d", *rollout.Spec.Strategy.Canary.Steps[1].Weight)))
			// canary deployment
			cWorkload, err = GetCanaryDeployment(workload)
			Expect(err).NotTo(HaveOccurred())
			Expect(*cWorkload.Spec.Replicas).Should(BeNumerically("==", 3))
			Expect(cWorkload.Status.ReadyReplicas).Should(BeNumerically("==", 3))

			// resume rollout canary
			ResumeRolloutCanary(rollout.Name)
			// wait rollout complete
			WaitRolloutStatusPhase(rollout.Name, v1alpha1.RolloutPhaseHealthy)
			klog.Infof("rollout(%s) completed, and check", namespace)

			// check service & ingress & deployment
			// ingress
			Expect(GetObject(ingress.Name, ingress)).NotTo(HaveOccurred())
			cIngress = &netv1.Ingress{}
			Expect(GetObject(fmt.Sprintf("%s-canary", ingress.Name), cIngress)).To(HaveOccurred())
			// service
			Expect(GetObject(service.Name, service)).NotTo(HaveOccurred())
			Expect(service.Spec.Selector[apps.DefaultDeploymentUniqueLabelKey]).Should(Equal(""))
			cService = &v1.Service{}
			Expect(GetObject(fmt.Sprintf("%s-canary", service.Name), cService)).To(HaveOccurred())
			// deployment
			Expect(GetObject(workload.Name, workload)).NotTo(HaveOccurred())
			Expect(workload.Spec.Paused).Should(BeFalse())
			Expect(workload.Status.UpdatedReplicas).Should(BeNumerically("==", *workload.Spec.Replicas))
			Expect(workload.Status.Replicas).Should(BeNumerically("==", *workload.Spec.Replicas))
			Expect(workload.Status.ReadyReplicas).Should(BeNumerically("==", *workload.Spec.Replicas))
			for _, env := range workload.Spec.Template.Spec.Containers[0].Env {
				if env.Name == "NODE_NAME" {
					Expect(env.Value).Should(Equal("version2"))
				}
			}
			// check progressing succeed
			Expect(GetObject(rollout.Name, rollout)).NotTo(HaveOccurred())
			cond := util.GetRolloutCondition(rollout.Status, v1alpha1.RolloutConditionProgressing)
			Expect(cond.Reason).Should(Equal(v1alpha1.ProgressingReasonCompleted))
			Expect(string(cond.Status)).Should(Equal(string(metav1.ConditionFalse)))
			cond = util.GetRolloutCondition(rollout.Status, v1alpha1.RolloutConditionSucceeded)
			Expect(string(cond.Status)).Should(Equal(string(metav1.ConditionTrue)))
			Expect(GetObject(workload.Name, workload)).NotTo(HaveOccurred())
			WaitRolloutWorkloadGeneration(rollout.Name, workload.Generation)
		})

		It("V1->V2: A/B testing, header & cookies", func() {
			finder := util.NewControllerFinder(k8sClient)
			By("Creating Rollout...")
			rollout := &v1alpha1.Rollout{}
			Expect(ReadYamlToObject("./test_data/rollout/rollout_canary_base.yaml", rollout)).ToNot(HaveOccurred())
			headerType := gatewayv1alpha2.HeaderMatchRegularExpression
			replica1 := intstr.FromInt(1)
			replica2 := intstr.FromInt(2)
			rollout.Spec.Strategy.Canary.Steps = []v1alpha1.CanaryStep{
				{
					TrafficRoutingStrategy: v1alpha1.TrafficRoutingStrategy{
						Matches: []v1alpha1.HttpRouteMatch{
							{
								Headers: []gatewayv1alpha2.HTTPHeaderMatch{
									{
										Type:  &headerType,
										Name:  "user_id",
										Value: "123456",
									},
								},
							},
							{
								Headers: []gatewayv1alpha2.HTTPHeaderMatch{
									{
										Name:  "canary-by-cookie",
										Value: "demo",
									},
								},
							},
						},
					},
					Pause:    v1alpha1.RolloutPause{},
					Replicas: &replica1,
				},
				{
					TrafficRoutingStrategy: v1alpha1.TrafficRoutingStrategy{
						Weight: utilpointer.Int32(30),
					},
					Replicas: &replica2,
					Pause:    v1alpha1.RolloutPause{},
				},
			}
			CreateObject(rollout)
			By("Creating workload and waiting for all pods ready...")
			// service
			service := &v1.Service{}
			Expect(ReadYamlToObject("./test_data/rollout/service.yaml", service)).ToNot(HaveOccurred())
			CreateObject(service)
			// ingress
			ingress := &netv1.Ingress{}
			Expect(ReadYamlToObject("./test_data/rollout/nginx_ingress.yaml", ingress)).ToNot(HaveOccurred())
			CreateObject(ingress)
			// workload
			workload := &apps.Deployment{}
			Expect(ReadYamlToObject("./test_data/rollout/deployment.yaml", workload)).ToNot(HaveOccurred())
			workload.Spec.Replicas = utilpointer.Int32(3)
			CreateObject(workload)
			WaitDeploymentAllPodsReady(workload)
			rss, err := finder.GetReplicaSetsForDeployment(workload)
			Expect(err).NotTo(HaveOccurred())
			Expect(len(rss)).Should(BeNumerically("==", 1))
			stableRevision := rss[0].Labels[apps.DefaultDeploymentUniqueLabelKey]

			// v1 -> v2, start rollout action
			newEnvs := mergeEnvVar(workload.Spec.Template.Spec.Containers[0].Env, v1.EnvVar{Name: "NODE_NAME", Value: "version2"})
			workload.Spec.Template.Spec.Containers[0].Env = newEnvs
			UpdateDeployment(workload)
			By("Update deployment image from(version1) -> to(version2)")
			time.Sleep(time.Second * 3)
			// wait step 1 complete
			WaitRolloutCanaryStepPaused(rollout.Name, 1)

			// canary deployment
			cWorkload, err := GetCanaryDeployment(workload)
			Expect(err).NotTo(HaveOccurred())
			crss, err := finder.GetReplicaSetsForDeployment(cWorkload)
			Expect(err).NotTo(HaveOccurred())
			Expect(len(crss)).Should(BeNumerically("==", 1))
			canaryRevision := crss[0].Labels[apps.DefaultDeploymentUniqueLabelKey]
			// check rollout status
			Expect(GetObject(rollout.Name, rollout)).NotTo(HaveOccurred())
			Expect(rollout.Status.Phase).Should(Equal(v1alpha1.RolloutPhaseProgressing))
			Expect(rollout.Status.CanaryStatus.StableRevision).Should(Equal(stableRevision))
			Expect(rollout.Status.CanaryStatus.PodTemplateHash).Should(Equal(canaryRevision))
			Expect(rollout.Status.CanaryStatus.CurrentStepIndex).Should(BeNumerically("==", 1))
			// check stable, canary service & ingress
			// stable service
			Expect(GetObject(service.Name, service)).NotTo(HaveOccurred())
			Expect(service.Spec.Selector[apps.DefaultDeploymentUniqueLabelKey]).Should(Equal(stableRevision))
			//canary service
			cService := &v1.Service{}
			Expect(GetObject(service.Name+"-canary", cService)).NotTo(HaveOccurred())
			Expect(cService.Spec.Selector[apps.DefaultDeploymentUniqueLabelKey]).Should(Equal(canaryRevision))
			// canary ingress
			cIngress := &netv1.Ingress{}
			Expect(GetObject(service.Name+"-canary", cIngress)).NotTo(HaveOccurred())
			Expect(cIngress.Annotations[fmt.Sprintf("%s/canary", nginxIngressAnnotationDefaultPrefix)]).Should(Equal("true"))
			Expect(cIngress.Annotations[fmt.Sprintf("%s/canary-by-header", nginxIngressAnnotationDefaultPrefix)]).Should(Equal("user_id"))
			Expect(cIngress.Annotations[fmt.Sprintf("%s/canary-by-header-pattern", nginxIngressAnnotationDefaultPrefix)]).Should(Equal("123456"))
			Expect(cIngress.Annotations[fmt.Sprintf("%s/canary-by-cookie", nginxIngressAnnotationDefaultPrefix)]).Should(Equal("demo"))
			Expect(cIngress.Annotations[fmt.Sprintf("%s/canary-weight", nginxIngressAnnotationDefaultPrefix)]).Should(Equal(""))
			// canary deployment
			cWorkload, err = GetCanaryDeployment(workload)
			Expect(err).NotTo(HaveOccurred())
			Expect(*cWorkload.Spec.Replicas).Should(BeNumerically("==", 1))
			Expect(cWorkload.Status.ReadyReplicas).Should(BeNumerically("==", 1))

			// resume rollout canary
			ResumeRolloutCanary(rollout.Name)
			// wait step 2 complete
			WaitRolloutCanaryStepPaused(rollout.Name, 2)
			// canary ingress
			cIngress = &netv1.Ingress{}
			Expect(GetObject(service.Name+"-canary", cIngress)).NotTo(HaveOccurred())
			Expect(cIngress.Annotations[fmt.Sprintf("%s/canary", nginxIngressAnnotationDefaultPrefix)]).Should(Equal("true"))
			Expect(cIngress.Annotations[fmt.Sprintf("%s/canary-by-header", nginxIngressAnnotationDefaultPrefix)]).Should(Equal(""))
			Expect(cIngress.Annotations[fmt.Sprintf("%s/canary-by-header-pattern", nginxIngressAnnotationDefaultPrefix)]).Should(Equal(""))
			Expect(cIngress.Annotations[fmt.Sprintf("%s/canary-by-cookie", nginxIngressAnnotationDefaultPrefix)]).Should(Equal(""))
			Expect(cIngress.Annotations[fmt.Sprintf("%s/canary-weight", nginxIngressAnnotationDefaultPrefix)]).Should(Equal("30"))
			// canary deployment
			cWorkload, err = GetCanaryDeployment(workload)
			Expect(err).NotTo(HaveOccurred())
			Expect(*cWorkload.Spec.Replicas).Should(BeNumerically("==", 2))
			Expect(cWorkload.Status.ReadyReplicas).Should(BeNumerically("==", 2))

			// resume rollout canary
			ResumeRolloutCanary(rollout.Name)
			// wait rollout complete
			WaitRolloutStatusPhase(rollout.Name, v1alpha1.RolloutPhaseHealthy)
			klog.Infof("rollout(%s) completed, and check", namespace)
			// check service & ingress & deployment
			// ingress
			Expect(GetObject(ingress.Name, ingress)).NotTo(HaveOccurred())
			cIngress = &netv1.Ingress{}
			Expect(GetObject(fmt.Sprintf("%s-canary", ingress.Name), cIngress)).To(HaveOccurred())
			// service
			Expect(GetObject(service.Name, service)).NotTo(HaveOccurred())
			Expect(service.Spec.Selector[apps.DefaultDeploymentUniqueLabelKey]).Should(Equal(""))
			cService = &v1.Service{}
			Expect(GetObject(fmt.Sprintf("%s-canary", service.Name), cService)).To(HaveOccurred())
			// deployment
			Expect(GetObject(workload.Name, workload)).NotTo(HaveOccurred())
			Expect(workload.Spec.Paused).Should(BeFalse())
			Expect(workload.Status.UpdatedReplicas).Should(BeNumerically("==", *workload.Spec.Replicas))
			Expect(workload.Status.Replicas).Should(BeNumerically("==", *workload.Spec.Replicas))
			Expect(workload.Status.ReadyReplicas).Should(BeNumerically("==", *workload.Spec.Replicas))
			for _, env := range workload.Spec.Template.Spec.Containers[0].Env {
				if env.Name == "NODE_NAME" {
					Expect(env.Value).Should(Equal("version2"))
				}
			}
			// check progressing succeed
			Expect(GetObject(rollout.Name, rollout)).NotTo(HaveOccurred())
			cond := util.GetRolloutCondition(rollout.Status, v1alpha1.RolloutConditionProgressing)
			Expect(cond.Reason).Should(Equal(v1alpha1.ProgressingReasonCompleted))
			Expect(string(cond.Status)).Should(Equal(string(metav1.ConditionFalse)))
			cond = util.GetRolloutCondition(rollout.Status, v1alpha1.RolloutConditionSucceeded)
			Expect(string(cond.Status)).Should(Equal(string(metav1.ConditionTrue)))
			Expect(GetObject(workload.Name, workload)).NotTo(HaveOccurred())
			WaitRolloutWorkloadGeneration(rollout.Name, workload.Generation)
		})

		It("V1->V2: A/B testing, aliyun-alb, header & cookies", func() {
			finder := util.NewControllerFinder(k8sClient)
			configmap := &v1.ConfigMap{}
			Expect(ReadYamlToObject("./test_data/rollout/rollout-configuration.yaml", configmap)).ToNot(HaveOccurred())
			Expect(k8sClient.Create(context.TODO(), configmap)).NotTo(HaveOccurred())
			defer k8sClient.Delete(context.TODO(), configmap)

			By("Creating Rollout...")
			rollout := &v1alpha1.Rollout{}
			Expect(ReadYamlToObject("./test_data/rollout/rollout_canary_base.yaml", rollout)).ToNot(HaveOccurred())
			replica1 := intstr.FromInt(1)
			replica2 := intstr.FromInt(2)
			rollout.Spec.Strategy.Canary.Steps = []v1alpha1.CanaryStep{
				{
					TrafficRoutingStrategy: v1alpha1.TrafficRoutingStrategy{
						Matches: []v1alpha1.HttpRouteMatch{
							{
								Headers: []gatewayv1alpha2.HTTPHeaderMatch{
									{
										Name:  "Cookie",
										Value: "demo1=value1;demo2=value2",
									},
									{
										Name:  "SourceIp",
										Value: "192.168.0.0/16;172.16.0.0/16",
									},
									{
										Name:  "headername",
										Value: "headervalue1;headervalue2",
									},
								},
							},
						},
					},
					Pause:    v1alpha1.RolloutPause{},
					Replicas: &replica1,
				},
				{
					TrafficRoutingStrategy: v1alpha1.TrafficRoutingStrategy{
						Weight: utilpointer.Int32(30),
					},
					Replicas: &replica2,
					Pause:    v1alpha1.RolloutPause{},
				},
			}
			rollout.Spec.Strategy.Canary.TrafficRoutings[0].Ingress.ClassType = "aliyun-alb"
			CreateObject(rollout)
			By("Creating workload and waiting for all pods ready...")
			// service
			service := &v1.Service{}
			Expect(ReadYamlToObject("./test_data/rollout/service.yaml", service)).ToNot(HaveOccurred())
			CreateObject(service)
			// ingress
			ingress := &netv1.Ingress{}
			Expect(ReadYamlToObject("./test_data/rollout/nginx_ingress.yaml", ingress)).ToNot(HaveOccurred())
			ingress.Annotations = map[string]string{}
			ingress.Spec.IngressClassName = utilpointer.String("alb")
			CreateObject(ingress)
			// workload
			workload := &apps.Deployment{}
			Expect(ReadYamlToObject("./test_data/rollout/deployment.yaml", workload)).ToNot(HaveOccurred())
			workload.Spec.Replicas = utilpointer.Int32(3)
			CreateObject(workload)
			WaitDeploymentAllPodsReady(workload)
			rss, err := finder.GetReplicaSetsForDeployment(workload)
			Expect(err).NotTo(HaveOccurred())
			Expect(len(rss)).Should(BeNumerically("==", 1))
			stableRevision := rss[0].Labels[apps.DefaultDeploymentUniqueLabelKey]

			// v1 -> v2, start rollout action
			newEnvs := mergeEnvVar(workload.Spec.Template.Spec.Containers[0].Env, v1.EnvVar{Name: "NODE_NAME", Value: "version2"})
			workload.Spec.Template.Spec.Containers[0].Env = newEnvs
			UpdateDeployment(workload)
			By("Update deployment image from(version1) -> to(version2)")
			time.Sleep(time.Second * 3)
			// wait step 1 complete
			WaitRolloutCanaryStepPaused(rollout.Name, 1)

			// canary deployment
			cWorkload, err := GetCanaryDeployment(workload)
			Expect(err).NotTo(HaveOccurred())
			crss, err := finder.GetReplicaSetsForDeployment(cWorkload)
			Expect(err).NotTo(HaveOccurred())
			Expect(len(crss)).Should(BeNumerically("==", 1))
			canaryRevision := crss[0].Labels[apps.DefaultDeploymentUniqueLabelKey]
			// check rollout status
			Expect(GetObject(rollout.Name, rollout)).NotTo(HaveOccurred())
			Expect(rollout.Status.Phase).Should(Equal(v1alpha1.RolloutPhaseProgressing))
			Expect(rollout.Status.CanaryStatus.StableRevision).Should(Equal(stableRevision))
			Expect(rollout.Status.CanaryStatus.PodTemplateHash).Should(Equal(canaryRevision))
			Expect(rollout.Status.CanaryStatus.CurrentStepIndex).Should(BeNumerically("==", 1))
			// check stable, canary service & ingress
			// stable service
			Expect(GetObject(service.Name, service)).NotTo(HaveOccurred())
			Expect(service.Spec.Selector[apps.DefaultDeploymentUniqueLabelKey]).Should(Equal(stableRevision))
			//canary service
			cService := &v1.Service{}
			Expect(GetObject(service.Name+"-canary", cService)).NotTo(HaveOccurred())
			Expect(cService.Spec.Selector[apps.DefaultDeploymentUniqueLabelKey]).Should(Equal(canaryRevision))
			// canary ingress
			cIngress := &netv1.Ingress{}
			labIngressAnnotationDefaultPrefix := "alb.ingress.kubernetes.io"
			Expect(GetObject(service.Name+"-canary", cIngress)).NotTo(HaveOccurred())
			Expect(cIngress.Annotations[fmt.Sprintf("%s/canary", labIngressAnnotationDefaultPrefix)]).Should(Equal("true"))
			Expect(cIngress.Annotations[fmt.Sprintf("%s/canary-weight", labIngressAnnotationDefaultPrefix)]).Should(Equal(""))
			Expect(cIngress.Annotations[fmt.Sprintf("%s/conditions.echoserver-canary", labIngressAnnotationDefaultPrefix)]).Should(Equal(`[{"cookieConfig":{"values":[{"key":"demo1","value":"value1"},{"key":"demo2","value":"value2"}]},"type":"Cookie"},{"sourceIpConfig":{"values":["192.168.0.0/16","172.16.0.0/16"]},"type":"SourceIp"},{"headerConfig":{"key":"headername","values":["headervalue1","headervalue2"]},"type":"Header"}]`))
			// canary deployment
			cWorkload, err = GetCanaryDeployment(workload)
			Expect(err).NotTo(HaveOccurred())
			Expect(*cWorkload.Spec.Replicas).Should(BeNumerically("==", 1))
			Expect(cWorkload.Status.ReadyReplicas).Should(BeNumerically("==", 1))
			// resume rollout canary
			ResumeRolloutCanary(rollout.Name)
			// wait step 2 complete
			WaitRolloutCanaryStepPaused(rollout.Name, 2)
			// canary ingress
			cIngress = &netv1.Ingress{}
			Expect(GetObject(service.Name+"-canary", cIngress)).NotTo(HaveOccurred())
			Expect(cIngress.Annotations[fmt.Sprintf("%s/canary", labIngressAnnotationDefaultPrefix)]).Should(Equal("true"))
			Expect(cIngress.Annotations[fmt.Sprintf("%s/conditions.echoserver-canary", labIngressAnnotationDefaultPrefix)]).Should(Equal(""))
			Expect(cIngress.Annotations[fmt.Sprintf("%s/canary-weight", labIngressAnnotationDefaultPrefix)]).Should(Equal("30"))
			// canary deployment
			cWorkload, err = GetCanaryDeployment(workload)
			Expect(err).NotTo(HaveOccurred())
			Expect(*cWorkload.Spec.Replicas).Should(BeNumerically("==", 2))
			Expect(cWorkload.Status.ReadyReplicas).Should(BeNumerically("==", 2))

			// resume rollout canary
			ResumeRolloutCanary(rollout.Name)
			// wait rollout complete
			WaitRolloutStatusPhase(rollout.Name, v1alpha1.RolloutPhaseHealthy)
			klog.Infof("rollout(%s) completed, and check", namespace)
			// check service & ingress & deployment
			// ingress
			Expect(GetObject(ingress.Name, ingress)).NotTo(HaveOccurred())
			cIngress = &netv1.Ingress{}
			Expect(GetObject(fmt.Sprintf("%s-canary", ingress.Name), cIngress)).To(HaveOccurred())
			// service
			Expect(GetObject(service.Name, service)).NotTo(HaveOccurred())
			Expect(service.Spec.Selector[apps.DefaultDeploymentUniqueLabelKey]).Should(Equal(""))
			cService = &v1.Service{}
			Expect(GetObject(fmt.Sprintf("%s-canary", service.Name), cService)).To(HaveOccurred())
			// deployment
			Expect(GetObject(workload.Name, workload)).NotTo(HaveOccurred())
			Expect(workload.Spec.Paused).Should(BeFalse())
			Expect(workload.Status.UpdatedReplicas).Should(BeNumerically("==", *workload.Spec.Replicas))
			Expect(workload.Status.Replicas).Should(BeNumerically("==", *workload.Spec.Replicas))
			Expect(workload.Status.ReadyReplicas).Should(BeNumerically("==", *workload.Spec.Replicas))
			for _, env := range workload.Spec.Template.Spec.Containers[0].Env {
				if env.Name == "NODE_NAME" {
					Expect(env.Value).Should(Equal("version2"))
				}
			}
			// check progressing succeed
			Expect(GetObject(rollout.Name, rollout)).NotTo(HaveOccurred())
			cond := util.GetRolloutCondition(rollout.Status, v1alpha1.RolloutConditionProgressing)
			Expect(cond.Reason).Should(Equal(v1alpha1.ProgressingReasonCompleted))
			Expect(string(cond.Status)).Should(Equal(string(metav1.ConditionFalse)))
			cond = util.GetRolloutCondition(rollout.Status, v1alpha1.RolloutConditionSucceeded)
			Expect(string(cond.Status)).Should(Equal(string(metav1.ConditionTrue)))
			Expect(GetObject(workload.Name, workload)).NotTo(HaveOccurred())
			WaitRolloutWorkloadGeneration(rollout.Name, workload.Generation)
		})

		It("V1->V2: A/B testing, aliyun-alb, header & cookies. cloneSet workload", func() {
			configmap := &v1.ConfigMap{}
			Expect(ReadYamlToObject("./test_data/rollout/rollout-configuration.yaml", configmap)).ToNot(HaveOccurred())
			if err := k8sClient.Create(context.TODO(), configmap); err != nil {
				if !errors.IsAlreadyExists(err) {
					Expect(err).Should(BeNil())
				}
			}
			defer k8sClient.Delete(context.TODO(), configmap)

			By("Creating Rollout...")
			rollout := &v1alpha1.Rollout{}
			Expect(ReadYamlToObject("./test_data/rollout/rollout_canary_base.yaml", rollout)).ToNot(HaveOccurred())
			replica1 := intstr.FromInt(1)
			replica2 := intstr.FromInt(3)
			rollout.Spec.ObjectRef.WorkloadRef = &v1alpha1.WorkloadRef{
				APIVersion: "apps.kruise.io/v1alpha1",
				Kind:       "CloneSet",
				Name:       "echoserver",
			}
			rollout.Spec.Strategy.Canary.Steps = []v1alpha1.CanaryStep{
				{
					TrafficRoutingStrategy: v1alpha1.TrafficRoutingStrategy{
						Matches: []v1alpha1.HttpRouteMatch{
							{
								Headers: []gatewayv1alpha2.HTTPHeaderMatch{
									{
										Name:  "Cookie",
										Value: "demo1=value1;demo2=value2",
									},
									{
										Name:  "SourceIp",
										Value: "192.168.0.0/16;172.16.0.0/16",
									},
									{
										Name:  "headername",
										Value: "headervalue1;headervalue2",
									},
								},
							},
						},
					},
					Pause:    v1alpha1.RolloutPause{},
					Replicas: &replica1,
				},
				{
					Replicas: &replica2,
					Pause:    v1alpha1.RolloutPause{},
				},
			}
			rollout.Spec.Strategy.Canary.TrafficRoutings[0].Ingress.ClassType = "aliyun-alb"
			CreateObject(rollout)
			By("Creating workload and waiting for all pods ready...")
			// service
			service := &v1.Service{}
			Expect(ReadYamlToObject("./test_data/rollout/service.yaml", service)).ToNot(HaveOccurred())
			CreateObject(service)
			// ingress
			ingress := &netv1.Ingress{}
			Expect(ReadYamlToObject("./test_data/rollout/nginx_ingress.yaml", ingress)).ToNot(HaveOccurred())
			ingress.Annotations = map[string]string{}
			ingress.Spec.IngressClassName = utilpointer.String("alb")
			CreateObject(ingress)
			// workload
			workload := &appsv1alpha1.CloneSet{}
			Expect(ReadYamlToObject("./test_data/rollout/cloneset.yaml", workload)).ToNot(HaveOccurred())
			CreateObject(workload)
			WaitCloneSetAllPodsReady(workload)

			// check rollout status
			Expect(GetObject(rollout.Name, rollout)).NotTo(HaveOccurred())
			Expect(GetObject(workload.Name, workload)).NotTo(HaveOccurred())
			Expect(rollout.Status.Phase).Should(Equal(v1alpha1.RolloutPhaseHealthy))
			Expect(rollout.Status.CanaryStatus.StableRevision).Should(Equal(workload.Status.CurrentRevision[strings.LastIndex(workload.Status.CurrentRevision, "-")+1:]))
			stableRevision := rollout.Status.CanaryStatus.StableRevision
			By("check rollout status & paused success")

			// v1 -> v2, start rollout action
			newEnvs := mergeEnvVar(workload.Spec.Template.Spec.Containers[0].Env, v1.EnvVar{Name: "NODE_NAME", Value: "version2"})
			workload.Spec.Template.Spec.Containers[0].Env = newEnvs
			UpdateCloneSet(workload)
			By("Update cloneset EnvVar: NODE_NAME from(version1) -> to(version2)")
			time.Sleep(time.Second * 3)
			// wait step 1 complete
			WaitRolloutCanaryStepPaused(rollout.Name, 1)

			// check workload status & paused
			Expect(GetObject(workload.Name, workload)).NotTo(HaveOccurred())
			Expect(workload.Status.UpdatedReplicas).Should(BeNumerically("==", 1))
			Expect(workload.Status.UpdatedReadyReplicas).Should(BeNumerically("==", 1))
			Expect(workload.Spec.UpdateStrategy.Paused).Should(BeFalse())
			By("check cloneSet status & paused success")

			// check rollout status
			Expect(GetObject(rollout.Name, rollout)).NotTo(HaveOccurred())
			Expect(rollout.Status.Phase).Should(Equal(v1alpha1.RolloutPhaseProgressing))
			Expect(rollout.Status.CanaryStatus.StableRevision).Should(Equal(stableRevision))
			Expect(rollout.Status.CanaryStatus.CanaryRevision).Should(Equal(workload.Status.UpdateRevision[strings.LastIndex(workload.Status.UpdateRevision, "-")+1:]))
			Expect(rollout.Status.CanaryStatus.PodTemplateHash).Should(Equal(workload.Status.UpdateRevision[strings.LastIndex(workload.Status.UpdateRevision, "-")+1:]))
			canaryRevision := rollout.Status.CanaryStatus.PodTemplateHash
			Expect(rollout.Status.CanaryStatus.CurrentStepIndex).Should(BeNumerically("==", 1))
			Expect(rollout.Status.CanaryStatus.RolloutHash).Should(Equal(rollout.Annotations[util.RolloutHashAnnotation]))

			// check stable, canary service & ingress
			// stable service
			Expect(GetObject(service.Name, service)).NotTo(HaveOccurred())
			Expect(service.Spec.Selector[apps.DefaultDeploymentUniqueLabelKey]).Should(Equal(stableRevision))
			//canary service
			cService := &v1.Service{}
			Expect(GetObject(service.Name+"-canary", cService)).NotTo(HaveOccurred())
			Expect(cService.Spec.Selector[apps.DefaultDeploymentUniqueLabelKey]).Should(Equal(canaryRevision))
			// canary ingress
			cIngress := &netv1.Ingress{}
			labIngressAnnotationDefaultPrefix := "alb.ingress.kubernetes.io"
			Expect(GetObject(service.Name+"-canary", cIngress)).NotTo(HaveOccurred())
			Expect(cIngress.Annotations[fmt.Sprintf("%s/conditions.echoserver-canary", labIngressAnnotationDefaultPrefix)]).Should(Equal(`[{"cookieConfig":{"values":[{"key":"demo1","value":"value1"},{"key":"demo2","value":"value2"}]},"type":"Cookie"},{"sourceIpConfig":{"values":["192.168.0.0/16","172.16.0.0/16"]},"type":"SourceIp"},{"headerConfig":{"key":"headername","values":["headervalue1","headervalue2"]},"type":"Header"}]`))

			// resume rollout canary
			ResumeRolloutCanary(rollout.Name)
			// wait step 2 complete
			WaitRolloutCanaryStepPaused(rollout.Name, 2)

			// canary ingress and canary service should be deleted
			cIngress = &netv1.Ingress{}
			Expect(GetObject(service.Name+"-canary", cIngress)).To(HaveOccurred())
			cService = &v1.Service{}
			Expect(GetObject(service.Name+"-canary", cService)).To(HaveOccurred())

			// check service update
			Expect(GetObject(service.Name, service)).NotTo(HaveOccurred())
			Expect(service.Spec.Selector[apps.DefaultDeploymentUniqueLabelKey]).Should(Equal(""))

			// check cloneSet
			Expect(GetObject(workload.Name, workload)).NotTo(HaveOccurred())
			Expect(workload.Status.UpdatedReplicas).Should(BeNumerically("==", 3))
			Expect(workload.Status.UpdatedReadyReplicas).Should(BeNumerically("==", 3))
			Expect(workload.Spec.UpdateStrategy.Paused).Should(BeFalse())

			// resume rollout to complete
			ResumeRolloutCanary(rollout.Name)
			WaitRolloutStatusPhase(rollout.Name, v1alpha1.RolloutPhaseHealthy)
			WaitCloneSetAllPodsReady(workload)
			By("rollout completed, and check")

			// check service & ingress & cloneSet
			// ingress
			Expect(GetObject(ingress.Name, ingress)).NotTo(HaveOccurred())
			// service
			Expect(GetObject(service.Name, service)).NotTo(HaveOccurred())
			// cloneSet
			Expect(GetObject(workload.Name, workload)).NotTo(HaveOccurred())
			Expect(workload.Status.UpdatedReplicas).Should(BeNumerically("==", 5))
			Expect(workload.Status.UpdatedReadyReplicas).Should(BeNumerically("==", 5))
			Expect(workload.Spec.UpdateStrategy.Partition.IntVal).Should(BeNumerically("==", 0))
			Expect(workload.Spec.UpdateStrategy.Paused).Should(BeFalse())
			Expect(workload.Status.CurrentRevision).Should(ContainSubstring(canaryRevision))
			Expect(workload.Status.UpdateRevision).Should(ContainSubstring(canaryRevision))
			for _, env := range workload.Spec.Template.Spec.Containers[0].Env {
				if env.Name == "NODE_NAME" {
					Expect(env.Value).Should(Equal("version2"))
				}
			}

			// check progressing succeed
			Expect(GetObject(rollout.Name, rollout)).NotTo(HaveOccurred())
			cond := util.GetRolloutCondition(rollout.Status, v1alpha1.RolloutConditionProgressing)
			Expect(cond.Reason).Should(Equal(v1alpha1.ProgressingReasonCompleted))
			Expect(string(cond.Status)).Should(Equal(string(metav1.ConditionFalse)))
			cond = util.GetRolloutCondition(rollout.Status, v1alpha1.RolloutConditionSucceeded)
			Expect(string(cond.Status)).Should(Equal(string(metav1.ConditionTrue)))
			Expect(GetObject(workload.Name, workload)).NotTo(HaveOccurred())
			WaitRolloutWorkloadGeneration(rollout.Name, workload.Generation)
		})
	})

	KruiseDescribe("Canary rollout with Gateway API", func() {
		It("V1->V2: Percentage 20%,40%,60%,80%,90%, and replicas=3", func() {
			By("Creating Rollout...")
			rollout := &v1alpha1.Rollout{}
			Expect(ReadYamlToObject("./test_data/gateway/rollout-test.yaml", rollout)).ToNot(HaveOccurred())
			rollout.Spec.Strategy.Canary.Steps = []v1alpha1.CanaryStep{
				{
					TrafficRoutingStrategy: v1alpha1.TrafficRoutingStrategy{
						Weight: utilpointer.Int32(20),
					},
				},
				{
					TrafficRoutingStrategy: v1alpha1.TrafficRoutingStrategy{
						Weight: utilpointer.Int32(40),
					},
				},
				{
					TrafficRoutingStrategy: v1alpha1.TrafficRoutingStrategy{
						Weight: utilpointer.Int32(60),
					},
				},
				{
					TrafficRoutingStrategy: v1alpha1.TrafficRoutingStrategy{
						Weight: utilpointer.Int32(80),
					},
				},
				{
					TrafficRoutingStrategy: v1alpha1.TrafficRoutingStrategy{
						Weight: utilpointer.Int32(90),
					},
				},
			}
			CreateObject(rollout)

			By("Creating workload and waiting for all pods ready...")
			// service
			service := &v1.Service{}
			Expect(ReadYamlToObject("./test_data/rollout/service.yaml", service)).ToNot(HaveOccurred())
			CreateObject(service)
			// route
			route := &gatewayv1alpha2.HTTPRoute{}
			Expect(ReadYamlToObject("./test_data/gateway/httproute-test.yaml", route)).ToNot(HaveOccurred())
			CreateObject(route)
			// workload
			workload := &apps.Deployment{}
			Expect(ReadYamlToObject("./test_data/rollout/deployment.yaml", workload)).ToNot(HaveOccurred())
			workload.Spec.Replicas = utilpointer.Int32(3)
			CreateObject(workload)
			WaitDeploymentAllPodsReady(workload)

			// check rollout status
			Expect(GetObject(rollout.Name, rollout)).NotTo(HaveOccurred())
			Expect(rollout.Status.Phase).Should(Equal(v1alpha1.RolloutPhaseHealthy))
			By("check rollout status & paused success")

			// v1 -> v2, start rollout action
			newEnvs := mergeEnvVar(workload.Spec.Template.Spec.Containers[0].Env, v1.EnvVar{Name: "NODE_NAME", Value: "version2"})
			workload.Spec.Template.Spec.Containers[0].Env = newEnvs
			UpdateDeployment(workload)
			By("Update deployment env NODE_NAME from(version1) -> to(version2)")
			time.Sleep(time.Second * 2)

			// check workload status & paused
			Expect(GetObject(workload.Name, workload)).NotTo(HaveOccurred())
			Expect(workload.Spec.Paused).Should(BeTrue())
			// wait step 1 complete
			WaitRolloutCanaryStepPaused(rollout.Name, 1)
			// check rollout status
			Expect(GetObject(rollout.Name, rollout)).NotTo(HaveOccurred())
			Expect(rollout.Status.CanaryStatus.CanaryReplicas).Should(BeNumerically("==", 1))
			Expect(rollout.Status.CanaryStatus.CanaryReadyReplicas).Should(BeNumerically("==", 1))
			routeGet := &gatewayv1alpha2.HTTPRoute{}
			Expect(GetObject(route.Name, routeGet)).NotTo(HaveOccurred())
			stable, canary := getHTTPRouteWeight(*routeGet)
			Expect(stable).Should(Equal(int32(80)))
			Expect(canary).Should(Equal(int32(20)))

			// resume rollout canary
			ResumeRolloutCanary(rollout.Name)
			By("resume rollout, and wait next step(2)")
			WaitRolloutCanaryStepPaused(rollout.Name, 2)
			// check rollout status
			Expect(GetObject(rollout.Name, rollout)).NotTo(HaveOccurred())
			Expect(rollout.Status.CanaryStatus.CanaryReplicas).Should(BeNumerically("==", 2))
			Expect(rollout.Status.CanaryStatus.CanaryReadyReplicas).Should(BeNumerically("==", 2))

			Expect(GetObject(route.Name, routeGet)).NotTo(HaveOccurred())
			stable, canary = getHTTPRouteWeight(*routeGet)
			Expect(stable).Should(Equal(int32(60)))
			Expect(canary).Should(Equal(int32(40)))

			// resume rollout canary
			ResumeRolloutCanary(rollout.Name)
			By("resume rollout, and wait next step(3)")
			WaitRolloutCanaryStepPaused(rollout.Name, 3)
			// check rollout status
			Expect(GetObject(rollout.Name, rollout)).NotTo(HaveOccurred())
			Expect(rollout.Status.CanaryStatus.CanaryReplicas).Should(BeNumerically("==", 2))
			Expect(rollout.Status.CanaryStatus.CanaryReadyReplicas).Should(BeNumerically("==", 2))
			Expect(GetObject(route.Name, routeGet)).NotTo(HaveOccurred())
			stable, canary = getHTTPRouteWeight(*routeGet)
			Expect(stable).Should(Equal(int32(40)))
			Expect(canary).Should(Equal(int32(60)))

			// resume rollout canary
			ResumeRolloutCanary(rollout.Name)
			By("resume rollout, and wait next step(4)")
			WaitRolloutCanaryStepPaused(rollout.Name, 4)
			// check rollout status
			Expect(GetObject(rollout.Name, rollout)).NotTo(HaveOccurred())
			Expect(rollout.Status.CanaryStatus.CanaryReplicas).Should(BeNumerically("==", 3))
			Expect(rollout.Status.CanaryStatus.CanaryReadyReplicas).Should(BeNumerically("==", 3))
			Expect(GetObject(route.Name, routeGet)).NotTo(HaveOccurred())
			stable, canary = getHTTPRouteWeight(*routeGet)
			Expect(stable).Should(Equal(int32(20)))
			Expect(canary).Should(Equal(int32(80)))

			// resume rollout canary
			ResumeRolloutCanary(rollout.Name)
			By("resume rollout, and wait next step(5)")
			WaitRolloutCanaryStepPaused(rollout.Name, 5)
			// check rollout status
			Expect(GetObject(rollout.Name, rollout)).NotTo(HaveOccurred())
			Expect(rollout.Status.CanaryStatus.CanaryReplicas).Should(BeNumerically("==", 3))
			Expect(rollout.Status.CanaryStatus.CanaryReadyReplicas).Should(BeNumerically("==", 3))
			Expect(GetObject(route.Name, routeGet)).NotTo(HaveOccurred())
			stable, canary = getHTTPRouteWeight(*routeGet)
			Expect(stable).Should(Equal(int32(10)))
			Expect(canary).Should(Equal(int32(90)))

			// resume rollout
			ResumeRolloutCanary(rollout.Name)
			WaitRolloutStatusPhase(rollout.Name, v1alpha1.RolloutPhaseHealthy)
			By("rollout completed, and check")
			// check service & httproute & deployment
			// httproute
			Expect(GetObject(routeGet.Name, routeGet)).NotTo(HaveOccurred())
			stable, canary = getHTTPRouteWeight(*routeGet)
			Expect(stable).Should(Equal(int32(1)))
			Expect(canary).Should(Equal(int32(-1)))
			// service
			Expect(GetObject(service.Name, service)).NotTo(HaveOccurred())
			Expect(service.Spec.Selector[apps.DefaultDeploymentUniqueLabelKey]).Should(Equal(""))
			cService := &v1.Service{}
			Expect(GetObject(fmt.Sprintf("%s-canary", service.Name), cService)).To(HaveOccurred())
			// deployment
			Expect(GetObject(workload.Name, workload)).NotTo(HaveOccurred())
			Expect(workload.Spec.Paused).Should(BeFalse())
			Expect(workload.Status.UpdatedReplicas).Should(BeNumerically("==", *workload.Spec.Replicas))
			Expect(workload.Status.Replicas).Should(BeNumerically("==", *workload.Spec.Replicas))
			Expect(workload.Status.ReadyReplicas).Should(BeNumerically("==", *workload.Spec.Replicas))
			for _, env := range workload.Spec.Template.Spec.Containers[0].Env {
				if env.Name == "NODE_NAME" {
					Expect(env.Value).Should(Equal("version2"))
				}
			}
			// check progressing succeed
			Expect(GetObject(rollout.Name, rollout)).NotTo(HaveOccurred())
			cond := util.GetRolloutCondition(rollout.Status, v1alpha1.RolloutConditionProgressing)
			Expect(cond.Reason).Should(Equal(v1alpha1.ProgressingReasonCompleted))
			Expect(string(cond.Status)).Should(Equal(string(metav1.ConditionFalse)))
			cond = util.GetRolloutCondition(rollout.Status, v1alpha1.RolloutConditionSucceeded)
			Expect(string(cond.Status)).Should(Equal(string(metav1.ConditionTrue)))
			Expect(GetObject(workload.Name, workload)).NotTo(HaveOccurred())
			WaitRolloutWorkloadGeneration(rollout.Name, workload.Generation)
		})
	})

	KruiseDescribe("CloneSet canary rollout with Ingress", func() {
		It("CloneSet V1->V2: Percentage, 20%,60% Succeeded", func() {
			By("Creating Rollout...")
			rollout := &v1alpha1.Rollout{}
			Expect(ReadYamlToObject("./test_data/rollout/rollout_canary_base.yaml", rollout)).ToNot(HaveOccurred())
			rollout.Spec.Strategy.Canary.Steps = []v1alpha1.CanaryStep{
				{
					TrafficRoutingStrategy: v1alpha1.TrafficRoutingStrategy{
						Weight: utilpointer.Int32(20),
					},
					Pause: v1alpha1.RolloutPause{},
				},
				{
					TrafficRoutingStrategy: v1alpha1.TrafficRoutingStrategy{
						Weight: utilpointer.Int32(60),
					},
					Pause: v1alpha1.RolloutPause{},
				},
			}
			rollout.Spec.ObjectRef.WorkloadRef = &v1alpha1.WorkloadRef{
				APIVersion: "apps.kruise.io/v1alpha1",
				Kind:       "CloneSet",
				Name:       "echoserver",
			}
			CreateObject(rollout)

			By("Creating workload and waiting for all pods ready...")
			// service
			service := &v1.Service{}
			Expect(ReadYamlToObject("./test_data/rollout/service.yaml", service)).ToNot(HaveOccurred())
			CreateObject(service)
			// ingress
			ingress := &netv1.Ingress{}
			Expect(ReadYamlToObject("./test_data/rollout/nginx_ingress.yaml", ingress)).ToNot(HaveOccurred())
			CreateObject(ingress)
			// workload
			workload := &appsv1alpha1.CloneSet{}
			Expect(ReadYamlToObject("./test_data/rollout/cloneset.yaml", workload)).ToNot(HaveOccurred())
			CreateObject(workload)
			WaitCloneSetAllPodsReady(workload)

			// check rollout status
			Expect(GetObject(rollout.Name, rollout)).NotTo(HaveOccurred())
			Expect(GetObject(workload.Name, workload)).NotTo(HaveOccurred())
			Expect(rollout.Status.Phase).Should(Equal(v1alpha1.RolloutPhaseHealthy))
			Expect(rollout.Status.CanaryStatus.StableRevision).Should(Equal(workload.Status.CurrentRevision[strings.LastIndex(workload.Status.CurrentRevision, "-")+1:]))
			stableRevision := rollout.Status.CanaryStatus.StableRevision
			By("check rollout status & paused success")

			// v1 -> v2, start rollout action
			newEnvs := mergeEnvVar(workload.Spec.Template.Spec.Containers[0].Env, v1.EnvVar{Name: "NODE_NAME", Value: "version2"})
			workload.Spec.Template.Spec.Containers[0].Env = newEnvs
			UpdateCloneSet(workload)
			By("Update cloneSet env NODE_NAME from(version1) -> to(version2)")
			// wait step 1 complete
			WaitRolloutCanaryStepPaused(rollout.Name, 1)

			// check workload status & paused
			Expect(GetObject(workload.Name, workload)).NotTo(HaveOccurred())
			Expect(workload.Status.UpdatedReplicas).Should(BeNumerically("==", 1))
			Expect(workload.Status.UpdatedReadyReplicas).Should(BeNumerically("==", 1))
			Expect(workload.Spec.UpdateStrategy.Paused).Should(BeFalse())
			By("check cloneSet status & paused success")

			// check rollout status
			Expect(GetObject(rollout.Name, rollout)).NotTo(HaveOccurred())
			Expect(rollout.Status.Phase).Should(Equal(v1alpha1.RolloutPhaseProgressing))
			Expect(rollout.Status.CanaryStatus.StableRevision).Should(Equal(stableRevision))
			Expect(rollout.Status.CanaryStatus.CanaryRevision).Should(Equal(workload.Status.UpdateRevision[strings.LastIndex(workload.Status.UpdateRevision, "-")+1:]))
			Expect(rollout.Status.CanaryStatus.PodTemplateHash).Should(Equal(workload.Status.UpdateRevision[strings.LastIndex(workload.Status.UpdateRevision, "-")+1:]))
			canaryRevision := rollout.Status.CanaryStatus.PodTemplateHash
			Expect(rollout.Status.CanaryStatus.CurrentStepIndex).Should(BeNumerically("==", 1))
			Expect(rollout.Status.CanaryStatus.RolloutHash).Should(Equal(rollout.Annotations[util.RolloutHashAnnotation]))
			// check stable, canary service & ingress
			// stable service
			Expect(GetObject(service.Name, service)).NotTo(HaveOccurred())
			Expect(service.Spec.Selector[apps.DefaultDeploymentUniqueLabelKey]).Should(Equal(stableRevision))
			//canary service
			cService := &v1.Service{}
			Expect(GetObject(service.Name+"-canary", cService)).NotTo(HaveOccurred())
			Expect(cService.Spec.Selector[apps.DefaultDeploymentUniqueLabelKey]).Should(Equal(canaryRevision))
			// canary ingress
			cIngress := &netv1.Ingress{}
			Expect(GetObject(service.Name+"-canary", cIngress)).NotTo(HaveOccurred())
			Expect(cIngress.Annotations[fmt.Sprintf("%s/canary", nginxIngressAnnotationDefaultPrefix)]).Should(Equal("true"))
			Expect(cIngress.Annotations[fmt.Sprintf("%s/canary-weight", nginxIngressAnnotationDefaultPrefix)]).Should(Equal(fmt.Sprintf("%d", *rollout.Spec.Strategy.Canary.Steps[0].Weight)))

			// resume rollout canary
			ResumeRolloutCanary(rollout.Name)
			By("resume rollout, and wait next step(2)")
			WaitRolloutCanaryStepPaused(rollout.Name, 2)

			// check stable, canary service & ingress
			// canary ingress
			cIngress = &netv1.Ingress{}
			Expect(GetObject(service.Name+"-canary", cIngress)).NotTo(HaveOccurred())
			Expect(cIngress.Annotations[fmt.Sprintf("%s/canary-weight", nginxIngressAnnotationDefaultPrefix)]).Should(Equal(fmt.Sprintf("%d", *rollout.Spec.Strategy.Canary.Steps[1].Weight)))
			// cloneset
			Expect(GetObject(workload.Name, workload)).NotTo(HaveOccurred())
			Expect(workload.Status.UpdatedReplicas).Should(BeNumerically("==", 3))
			Expect(workload.Status.UpdatedReadyReplicas).Should(BeNumerically("==", 3))
			Expect(workload.Spec.UpdateStrategy.Paused).Should(BeFalse())

			// resume rollout
			ResumeRolloutCanary(rollout.Name)
			WaitRolloutStatusPhase(rollout.Name, v1alpha1.RolloutPhaseHealthy)
			WaitCloneSetAllPodsReady(workload)
			By("rollout completed, and check")

			// check service & ingress & deployment
			// ingress
			Expect(GetObject(ingress.Name, ingress)).NotTo(HaveOccurred())
			cIngress = &netv1.Ingress{}
			Expect(GetObject(fmt.Sprintf("%s-canary", ingress.Name), cIngress)).To(HaveOccurred())
			// service
			Expect(GetObject(service.Name, service)).NotTo(HaveOccurred())
			Expect(service.Spec.Selector[apps.DefaultDeploymentUniqueLabelKey]).Should(Equal(""))
			cService = &v1.Service{}
			Expect(GetObject(fmt.Sprintf("%s-canary", service.Name), cService)).To(HaveOccurred())
			// cloneset
			Expect(GetObject(workload.Name, workload)).NotTo(HaveOccurred())
			Expect(workload.Status.UpdatedReplicas).Should(BeNumerically("==", 5))
			Expect(workload.Status.UpdatedReadyReplicas).Should(BeNumerically("==", 5))
			Expect(workload.Spec.UpdateStrategy.Partition.IntVal).Should(BeNumerically("==", 0))
			Expect(workload.Spec.UpdateStrategy.Paused).Should(BeFalse())
			Expect(workload.Status.CurrentRevision).Should(ContainSubstring(canaryRevision))
			Expect(workload.Status.UpdateRevision).Should(ContainSubstring(canaryRevision))
			for _, env := range workload.Spec.Template.Spec.Containers[0].Env {
				if env.Name == "NODE_NAME" {
					Expect(env.Value).Should(Equal("version2"))
				}
			}
			time.Sleep(time.Second * 3)

			// check progressing succeed
			Expect(GetObject(workload.Name, workload)).NotTo(HaveOccurred())
			Expect(GetObject(rollout.Name, rollout)).NotTo(HaveOccurred())
			cond := util.GetRolloutCondition(rollout.Status, v1alpha1.RolloutConditionProgressing)
			Expect(cond.Reason).Should(Equal(v1alpha1.ProgressingReasonCompleted))
			Expect(string(cond.Status)).Should(Equal(string(metav1.ConditionFalse)))
			cond = util.GetRolloutCondition(rollout.Status, v1alpha1.RolloutConditionSucceeded)
			Expect(string(cond.Status)).Should(Equal(string(metav1.ConditionTrue)))
			WaitRolloutWorkloadGeneration(rollout.Name, workload.Generation)
			//Expect(rollout.Status.CanaryStatus.StableRevision).Should(Equal(canaryRevision))

			// scale up replicas 5 -> 6
			workload.Spec.Replicas = utilpointer.Int32(6)
			UpdateCloneSet(workload)
			By("Update cloneSet replicas from(5) -> to(6)")
			time.Sleep(time.Second * 2)

			Expect(GetObject(rollout.Name, rollout)).NotTo(HaveOccurred())
			Expect(GetObject(workload.Name, workload)).NotTo(HaveOccurred())
			WaitRolloutWorkloadGeneration(rollout.Name, workload.Generation)
		})

		It("V1->V2: Percentage, 20%, and rollback(v1)", func() {
			By("Creating Rollout...")
			rollout := &v1alpha1.Rollout{}
			Expect(ReadYamlToObject("./test_data/rollout/rollout_canary_base.yaml", rollout)).ToNot(HaveOccurred())
			rollout.Spec.ObjectRef.WorkloadRef = &v1alpha1.WorkloadRef{
				APIVersion: "apps.kruise.io/v1alpha1",
				Kind:       "CloneSet",
				Name:       "echoserver",
			}
			CreateObject(rollout)

			By("Creating workload and waiting for all pods ready...")
			// service
			service := &v1.Service{}
			Expect(ReadYamlToObject("./test_data/rollout/service.yaml", service)).ToNot(HaveOccurred())
			CreateObject(service)
			// ingress
			ingress := &netv1.Ingress{}
			Expect(ReadYamlToObject("./test_data/rollout/nginx_ingress.yaml", ingress)).ToNot(HaveOccurred())
			CreateObject(ingress)
			// workload
			workload := &appsv1alpha1.CloneSet{}
			Expect(ReadYamlToObject("./test_data/rollout/cloneset.yaml", workload)).ToNot(HaveOccurred())
			CreateObject(workload)
			WaitCloneSetAllPodsReady(workload)

			// check rollout status
			// check rollout status
			Expect(GetObject(rollout.Name, rollout)).NotTo(HaveOccurred())
			Expect(GetObject(workload.Name, workload)).NotTo(HaveOccurred())
			Expect(rollout.Status.Phase).Should(Equal(v1alpha1.RolloutPhaseHealthy))
			Expect(rollout.Status.CanaryStatus.StableRevision).Should(Equal(workload.Status.CurrentRevision[strings.LastIndex(workload.Status.CurrentRevision, "-")+1:]))
			stableRevision := rollout.Status.CanaryStatus.StableRevision
			By("check rollout status & paused success")

			// v1 -> v2, start rollout action
			newEnvs := mergeEnvVar(workload.Spec.Template.Spec.Containers[0].Env, v1.EnvVar{Name: "NODE_NAME", Value: "version2"})
			workload.Spec.Template.Spec.Containers[0].Image = "echoserver:failed"
			workload.Spec.Template.Spec.Containers[0].Env = newEnvs
			UpdateCloneSet(workload)
			By("Update cloneSet env NODE_NAME from(version1) -> to(version2)")
			// wait step 1 complete
			time.Sleep(time.Second * 20)

			// check workload status & paused
			Expect(GetObject(workload.Name, workload)).NotTo(HaveOccurred())
			Expect(workload.Status.UpdatedReplicas).Should(BeNumerically("==", 1))
			Expect(workload.Status.UpdatedReadyReplicas).Should(BeNumerically("==", 0))
			Expect(workload.Spec.UpdateStrategy.Paused).Should(BeFalse())
			By("check cloneSet status & paused success")

			// check rollout status
			Expect(GetObject(rollout.Name, rollout)).NotTo(HaveOccurred())
			Expect(rollout.Status.Phase).Should(Equal(v1alpha1.RolloutPhaseProgressing))
			Expect(rollout.Status.CanaryStatus.StableRevision).Should(Equal(stableRevision))
			Expect(rollout.Status.CanaryStatus.CanaryRevision).Should(Equal(workload.Status.UpdateRevision[strings.LastIndex(workload.Status.UpdateRevision, "-")+1:]))
			Expect(rollout.Status.CanaryStatus.PodTemplateHash).Should(Equal(workload.Status.UpdateRevision[strings.LastIndex(workload.Status.UpdateRevision, "-")+1:]))
			Expect(rollout.Status.CanaryStatus.CurrentStepIndex).Should(BeNumerically("==", 1))
			Expect(rollout.Status.CanaryStatus.CurrentStepState).Should(Equal(v1alpha1.CanaryStepStateUpgrade))
			Expect(rollout.Status.CanaryStatus.RolloutHash).Should(Equal(rollout.Annotations[util.RolloutHashAnnotation]))

			// resume rollout canary
			ResumeRolloutCanary(rollout.Name)
			time.Sleep(time.Second * 15)

			// rollback -> v1
			newEnvs = mergeEnvVar(workload.Spec.Template.Spec.Containers[0].Env, v1.EnvVar{Name: "NODE_NAME", Value: "version1"})
			workload.Spec.Template.Spec.Containers[0].Image = "cilium/echoserver:latest"
			workload.Spec.Template.Spec.Containers[0].Env = newEnvs
			UpdateCloneSet(workload)
			By("Rollback deployment env NODE_NAME from(version2) -> to(version1)")
			time.Sleep(time.Second * 2)

			WaitRolloutStatusPhase(rollout.Name, v1alpha1.RolloutPhaseHealthy)
			WaitCloneSetAllPodsReady(workload)
			By("rollout completed, and check")
			// check progressing canceled
			Expect(GetObject(rollout.Name, rollout)).NotTo(HaveOccurred())
			cond := util.GetRolloutCondition(rollout.Status, v1alpha1.RolloutConditionProgressing)
			Expect(cond.Reason).Should(Equal(v1alpha1.ProgressingReasonCompleted))
			Expect(string(cond.Status)).Should(Equal(string(metav1.ConditionFalse)))
			cond = util.GetRolloutCondition(rollout.Status, v1alpha1.RolloutConditionSucceeded)
			Expect(string(cond.Status)).Should(Equal(string(metav1.ConditionFalse)))
			Expect(string(cond.Status)).Should(Equal("False"))
			Expect(rollout.Status.CanaryStatus.StableRevision).Should(Equal(stableRevision))

			// check service & ingress & deployment
			// ingress
			Expect(GetObject(ingress.Name, ingress)).NotTo(HaveOccurred())
			cIngress := &netv1.Ingress{}
			Expect(GetObject(fmt.Sprintf("%s-canary", ingress.Name), cIngress)).To(HaveOccurred())
			// service
			Expect(GetObject(service.Name, service)).NotTo(HaveOccurred())
			Expect(service.Spec.Selector[apps.DefaultDeploymentUniqueLabelKey]).Should(Equal(""))
			cService := &v1.Service{}
			Expect(GetObject(fmt.Sprintf("%s-canary", service.Name), cService)).To(HaveOccurred())
			// cloneset
			Expect(GetObject(workload.Name, workload)).NotTo(HaveOccurred())
			Expect(workload.Status.UpdatedReplicas).Should(BeNumerically("==", 5))
			Expect(workload.Status.UpdatedReadyReplicas).Should(BeNumerically("==", 5))
			Expect(workload.Spec.UpdateStrategy.Partition.IntVal).Should(BeNumerically("==", 0))
			Expect(workload.Spec.UpdateStrategy.Paused).Should(BeFalse())
			Expect(workload.Status.CurrentRevision).Should(ContainSubstring(stableRevision))
			Expect(workload.Status.UpdateRevision).Should(ContainSubstring(stableRevision))
			for _, env := range workload.Spec.Template.Spec.Containers[0].Env {
				if env.Name == "NODE_NAME" {
					Expect(env.Value).Should(Equal("version1"))
				}
			}
		})

		It("Cloneset V1->V2: Percentage, 20%,40% and continuous release v3", func() {
			By("Creating Rollout...")
			rollout := &v1alpha1.Rollout{}
			Expect(ReadYamlToObject("./test_data/rollout/rollout_canary_base.yaml", rollout)).ToNot(HaveOccurred())
			rollout.Spec.ObjectRef.WorkloadRef = &v1alpha1.WorkloadRef{
				APIVersion: "apps.kruise.io/v1alpha1",
				Kind:       "CloneSet",
				Name:       "echoserver",
			}
			CreateObject(rollout)

			By("Creating workload and waiting for all pods ready...")
			// service
			service := &v1.Service{}
			Expect(ReadYamlToObject("./test_data/rollout/service.yaml", service)).ToNot(HaveOccurred())
			CreateObject(service)
			// ingress
			ingress := &netv1.Ingress{}
			Expect(ReadYamlToObject("./test_data/rollout/nginx_ingress.yaml", ingress)).ToNot(HaveOccurred())
			CreateObject(ingress)
			// workload
			workload := &appsv1alpha1.CloneSet{}
			Expect(ReadYamlToObject("./test_data/rollout/cloneset.yaml", workload)).ToNot(HaveOccurred())
			CreateObject(workload)
			WaitCloneSetAllPodsReady(workload)

			// check rollout status
			Expect(GetObject(rollout.Name, rollout)).NotTo(HaveOccurred())
			Expect(GetObject(workload.Name, workload)).NotTo(HaveOccurred())
			Expect(rollout.Status.Phase).Should(Equal(v1alpha1.RolloutPhaseHealthy))
			Expect(rollout.Status.CanaryStatus.StableRevision).Should(Equal(workload.Status.CurrentRevision[strings.LastIndex(workload.Status.CurrentRevision, "-")+1:]))
			stableRevision := rollout.Status.CanaryStatus.StableRevision
			By("check rollout status & paused success")

			// v1 -> v2, start rollout action
			newEnvs := mergeEnvVar(workload.Spec.Template.Spec.Containers[0].Env, v1.EnvVar{Name: "NODE_NAME", Value: "version2"})
			workload.Spec.Template.Spec.Containers[0].Env = newEnvs
			UpdateCloneSet(workload)
			By("Update cloneSet env NODE_NAME from(version1) -> to(version2)")
			// wait step 1 complete
			WaitRolloutCanaryStepPaused(rollout.Name, 1)

			// check workload status & paused
			Expect(GetObject(workload.Name, workload)).NotTo(HaveOccurred())
			Expect(workload.Status.UpdatedReplicas).Should(BeNumerically("==", 1))
			Expect(workload.Status.UpdatedReadyReplicas).Should(BeNumerically("==", 1))
			Expect(workload.Spec.UpdateStrategy.Paused).Should(BeFalse())
			By("check cloneSet status & paused success")

			// check rollout status
			Expect(GetObject(rollout.Name, rollout)).NotTo(HaveOccurred())
			Expect(GetObject(workload.Name, workload)).NotTo(HaveOccurred())
			Expect(rollout.Status.Phase).Should(Equal(v1alpha1.RolloutPhaseProgressing))
			Expect(rollout.Status.CanaryStatus.StableRevision).Should(Equal(stableRevision))
			Expect(rollout.Status.CanaryStatus.CanaryRevision).Should(Equal(workload.Status.UpdateRevision[strings.LastIndex(workload.Status.UpdateRevision, "-")+1:]))
			Expect(rollout.Status.CanaryStatus.PodTemplateHash).Should(Equal(workload.Status.UpdateRevision[strings.LastIndex(workload.Status.UpdateRevision, "-")+1:]))
			canaryRevisionV1 := rollout.Status.CanaryStatus.PodTemplateHash
			Expect(rollout.Status.CanaryStatus.CurrentStepIndex).Should(BeNumerically("==", 1))
			Expect(rollout.Status.CanaryStatus.RolloutHash).Should(Equal(rollout.Annotations[util.RolloutHashAnnotation]))

			// resume rollout canary
			ResumeRolloutCanary(rollout.Name)
			time.Sleep(time.Second * 15)

			// v1 -> v2 -> v3, continuous release
			newEnvs = mergeEnvVar(workload.Spec.Template.Spec.Containers[0].Env, v1.EnvVar{Name: "NODE_NAME", Value: "version3"})
			workload.Spec.Template.Spec.Containers[0].Env = newEnvs
			UpdateCloneSet(workload)
			By("Update cloneSet env NODE_NAME from(version2) -> to(version3)")
			time.Sleep(time.Second * 10)

			// wait step 0 complete
			WaitRolloutCanaryStepPaused(rollout.Name, 1)
			// check rollout status
			Expect(GetObject(rollout.Name, rollout)).NotTo(HaveOccurred())
			Expect(GetObject(workload.Name, workload)).NotTo(HaveOccurred())
			Expect(rollout.Status.Phase).Should(Equal(v1alpha1.RolloutPhaseProgressing))
			//Expect(rollout.Status.CanaryStatus.CanaryReplicas).Should(BeNumerically("==", 1))
			//Expect(rollout.Status.CanaryStatus.CanaryReadyReplicas).Should(BeNumerically("==", 1))
			Expect(rollout.Status.CanaryStatus.StableRevision).Should(Equal(stableRevision))
			Expect(rollout.Status.CanaryStatus.CanaryRevision).ShouldNot(Equal(canaryRevisionV1))
			Expect(rollout.Status.CanaryStatus.CanaryRevision).Should(Equal(workload.Status.UpdateRevision[strings.LastIndex(workload.Status.UpdateRevision, "-")+1:]))
			Expect(rollout.Status.CanaryStatus.PodTemplateHash).Should(Equal(workload.Status.UpdateRevision[strings.LastIndex(workload.Status.UpdateRevision, "-")+1:]))
			canaryRevisionV2 := rollout.Status.CanaryStatus.PodTemplateHash
			Expect(rollout.Status.CanaryStatus.CurrentStepIndex).Should(BeNumerically("==", 1))
			// check stable, canary service & ingress
			// stable service
			Expect(GetObject(service.Name, service)).NotTo(HaveOccurred())
			Expect(service.Spec.Selector[apps.DefaultDeploymentUniqueLabelKey]).Should(Equal(stableRevision))
			//canary service
			cService := &v1.Service{}
			Expect(GetObject(service.Name+"-canary", cService)).NotTo(HaveOccurred())
			Expect(cService.Spec.Selector[apps.DefaultDeploymentUniqueLabelKey]).Should(Equal(canaryRevisionV2))
			// canary ingress
			cIngress := &netv1.Ingress{}
			Expect(GetObject(service.Name+"-canary", cIngress)).NotTo(HaveOccurred())
			Expect(cIngress.Annotations[fmt.Sprintf("%s/canary", nginxIngressAnnotationDefaultPrefix)]).Should(Equal("true"))
			Expect(cIngress.Annotations[fmt.Sprintf("%s/canary-weight", nginxIngressAnnotationDefaultPrefix)]).Should(Equal(fmt.Sprintf("%d", *rollout.Spec.Strategy.Canary.Steps[0].Weight)))

			// resume rollout canary
			ResumeRolloutCanary(rollout.Name)
			By("check rollout canary status success, resume rollout, and wait rollout canary complete")
			WaitRolloutStatusPhase(rollout.Name, v1alpha1.RolloutPhaseHealthy)
			WaitCloneSetAllPodsReady(workload)
			By("rollout completed, and check")

			// check service & ingress & deployment
			// ingress
			Expect(GetObject(ingress.Name, ingress)).NotTo(HaveOccurred())
			cIngress = &netv1.Ingress{}
			Expect(GetObject(fmt.Sprintf("%s-canary", ingress.Name), cIngress)).To(HaveOccurred())
			// service
			Expect(GetObject(service.Name, service)).NotTo(HaveOccurred())
			Expect(service.Spec.Selector[apps.DefaultDeploymentUniqueLabelKey]).Should(Equal(""))
			cService = &v1.Service{}
			Expect(GetObject(fmt.Sprintf("%s-canary", service.Name), cService)).To(HaveOccurred())
			// cloneset
			Expect(GetObject(workload.Name, workload)).NotTo(HaveOccurred())
			Expect(workload.Status.UpdatedReplicas).Should(BeNumerically("==", 5))
			Expect(workload.Status.UpdatedReadyReplicas).Should(BeNumerically("==", 5))
			Expect(workload.Spec.UpdateStrategy.Partition.IntVal).Should(BeNumerically("==", 0))
			Expect(workload.Spec.UpdateStrategy.Paused).Should(BeFalse())
			Expect(workload.Status.CurrentRevision).Should(ContainSubstring(canaryRevisionV2))
			Expect(workload.Status.UpdateRevision).Should(ContainSubstring(canaryRevisionV2))
			for _, env := range workload.Spec.Template.Spec.Containers[0].Env {
				if env.Name == "NODE_NAME" {
					Expect(env.Value).Should(Equal("version3"))
				}
			}
			time.Sleep(time.Second * 3)

			// check progressing succeed
			Expect(GetObject(workload.Name, workload)).NotTo(HaveOccurred())
			Expect(GetObject(rollout.Name, rollout)).NotTo(HaveOccurred())
			cond := util.GetRolloutCondition(rollout.Status, v1alpha1.RolloutConditionProgressing)
			Expect(cond.Reason).Should(Equal(v1alpha1.ProgressingReasonCompleted))
			Expect(string(cond.Status)).Should(Equal(string(metav1.ConditionFalse)))
			cond = util.GetRolloutCondition(rollout.Status, v1alpha1.RolloutConditionSucceeded)
			Expect(string(cond.Status)).Should(Equal(string(metav1.ConditionTrue)))
			WaitRolloutWorkloadGeneration(rollout.Name, workload.Generation)
		})

		It("V1->V2: disable quickly rollback policy without traffic routing", func() {
			By("Creating Rollout...")
			rollout := &v1alpha1.Rollout{}
			Expect(ReadYamlToObject("./test_data/rollout/rollout_canary_base.yaml", rollout)).ToNot(HaveOccurred())
			rollout.Spec.ObjectRef.WorkloadRef = &v1alpha1.WorkloadRef{
				APIVersion: "apps.kruise.io/v1alpha1",
				Kind:       "CloneSet",
				Name:       "echoserver",
			}
			rollout.Spec.Strategy.Canary.TrafficRoutings = nil
			rollout.Annotations = map[string]string{
				v1alpha1.RollbackInBatchAnnotation: "true",
			}
			CreateObject(rollout)

			By("Creating workload and waiting for all pods ready...")
			// workload
			workload := &appsv1alpha1.CloneSet{}
			Expect(ReadYamlToObject("./test_data/rollout/cloneset.yaml", workload)).ToNot(HaveOccurred())
			CreateObject(workload)
			WaitCloneSetAllPodsReady(workload)

			// check rollout status
			Expect(GetObject(rollout.Name, rollout)).NotTo(HaveOccurred())
			Expect(GetObject(workload.Name, workload)).NotTo(HaveOccurred())
			Expect(rollout.Status.Phase).Should(Equal(v1alpha1.RolloutPhaseHealthy))
			Expect(rollout.Status.CanaryStatus.StableRevision).Should(Equal(workload.Status.CurrentRevision[strings.LastIndex(workload.Status.CurrentRevision, "-")+1:]))
			stableRevision := rollout.Status.CanaryStatus.StableRevision
			By("check rollout status & paused success")

			// v1 -> v2, start rollout action
			newEnvs := mergeEnvVar(workload.Spec.Template.Spec.Containers[0].Env, v1.EnvVar{Name: "NODE_NAME", Value: "version2"})
			workload.Spec.Template.Spec.Containers[0].Env = newEnvs
			UpdateCloneSet(workload)
			By("Update cloneSet env NODE_NAME from(version1) -> to(version2)")
			// wait step 1 complete
			WaitRolloutCanaryStepPaused(rollout.Name, 1)

			// check workload status & paused
			Expect(GetObject(workload.Name, workload)).NotTo(HaveOccurred())
			Expect(workload.Status.UpdatedReplicas).Should(BeNumerically("==", 1))
			Expect(workload.Status.UpdatedReadyReplicas).Should(BeNumerically("==", 1))
			Expect(workload.Spec.UpdateStrategy.Paused).Should(BeFalse())
			By("check cloneSet status & paused success")

			// check rollout status
			Expect(GetObject(rollout.Name, rollout)).NotTo(HaveOccurred())
			Expect(GetObject(workload.Name, workload)).NotTo(HaveOccurred())
			Expect(rollout.Status.Phase).Should(Equal(v1alpha1.RolloutPhaseProgressing))
			Expect(rollout.Status.CanaryStatus.StableRevision).Should(Equal(stableRevision))
			Expect(rollout.Status.CanaryStatus.CanaryRevision).Should(Equal(workload.Status.UpdateRevision[strings.LastIndex(workload.Status.UpdateRevision, "-")+1:]))
			Expect(rollout.Status.CanaryStatus.PodTemplateHash).Should(Equal(workload.Status.UpdateRevision[strings.LastIndex(workload.Status.UpdateRevision, "-")+1:]))
			Expect(rollout.Status.CanaryStatus.CurrentStepIndex).Should(BeNumerically("==", 1))
			Expect(rollout.Status.CanaryStatus.RolloutHash).Should(Equal(rollout.Annotations[util.RolloutHashAnnotation]))

			// v1 -> v2 -> v1, continuous release
			By("Update cloneSet env NODE_NAME from(version2) -> to(version1)")
			// resume rollout canary
			ResumeRolloutCanary(rollout.Name)
			WaitRolloutCanaryStepPaused(rollout.Name, 3)
			newEnvs = mergeEnvVar(workload.Spec.Template.Spec.Containers[0].Env, v1.EnvVar{Name: "NODE_NAME", Value: "version1"})
			workload.Spec.Template.Spec.Containers[0].Env = newEnvs
			UpdateCloneSet(workload)

			// make sure CloneSet is rolling back in batch
			By("Wait step 1 paused")
			WaitRolloutCanaryStepPaused(rollout.Name, 1)
			By("Wait step 2 paused")
			ResumeRolloutCanary(rollout.Name)
			By("check rollout canary status success, resume rollout, and wait rollout canary complete")
			WaitRolloutStatusPhase(rollout.Name, v1alpha1.RolloutPhaseHealthy)
			WaitCloneSetAllPodsReady(workload)

			By("rollout completed, and check")
			Expect(GetObject(workload.Name, workload)).NotTo(HaveOccurred())
			Expect(workload.Status.UpdatedReplicas).Should(BeNumerically("==", 5))
			Expect(workload.Status.UpdatedReadyReplicas).Should(BeNumerically("==", 5))
			Expect(workload.Spec.UpdateStrategy.Partition.IntVal).Should(BeNumerically("==", 0))
			Expect(workload.Spec.UpdateStrategy.Paused).Should(BeFalse())
			for _, env := range workload.Spec.Template.Spec.Containers[0].Env {
				if env.Name == "NODE_NAME" {
					Expect(env.Value).Should(Equal("version1"))
				}
			}
			time.Sleep(time.Second * 3)

			// check progressing succeed
			Expect(GetObject(workload.Name, workload)).NotTo(HaveOccurred())
			Expect(GetObject(rollout.Name, rollout)).NotTo(HaveOccurred())
			cond := util.GetRolloutCondition(rollout.Status, v1alpha1.RolloutConditionProgressing)
			Expect(cond.Reason).Should(Equal(v1alpha1.ProgressingReasonCompleted))
			Expect(string(cond.Status)).Should(Equal(string(metav1.ConditionFalse)))
			cond = util.GetRolloutCondition(rollout.Status, v1alpha1.RolloutConditionSucceeded)
			Expect(string(cond.Status)).Should(Equal(string(metav1.ConditionTrue)))
			WaitRolloutWorkloadGeneration(rollout.Name, workload.Generation)
		})

		It("CloneSet V1->V2: Percentage, 20%,40%,60%,80%,100%, no traffic, Succeeded", func() {
			By("Creating Rollout...")
			rollout := &v1alpha1.Rollout{}
			Expect(ReadYamlToObject("./test_data/rollout/rollout_canary_base.yaml", rollout)).ToNot(HaveOccurred())
			rollout.Spec.ObjectRef.WorkloadRef = &v1alpha1.WorkloadRef{
				APIVersion: "apps.kruise.io/v1alpha1",
				Kind:       "CloneSet",
				Name:       "echoserver",
			}
			rollout.Spec.Strategy.Canary.TrafficRoutings = nil
			CreateObject(rollout)

			By("Creating workload and waiting for all pods ready...")
			// service
			service := &v1.Service{}
			Expect(ReadYamlToObject("./test_data/rollout/service.yaml", service)).ToNot(HaveOccurred())
			CreateObject(service)
			// ingress
			ingress := &netv1.Ingress{}
			Expect(ReadYamlToObject("./test_data/rollout/nginx_ingress.yaml", ingress)).ToNot(HaveOccurred())
			CreateObject(ingress)
			// workload
			workload := &appsv1alpha1.CloneSet{}
			Expect(ReadYamlToObject("./test_data/rollout/cloneset.yaml", workload)).ToNot(HaveOccurred())
			workload.Spec.UpdateStrategy.Type = appsv1alpha1.InPlaceOnlyCloneSetUpdateStrategyType
			workload.Spec.UpdateStrategy.MaxUnavailable = &intstr.IntOrString{
				Type:   intstr.Int,
				IntVal: 1,
			}
			workload.Spec.UpdateStrategy.MaxSurge = nil
			CreateObject(workload)
			WaitCloneSetAllPodsReady(workload)

			// check rollout status
			Expect(GetObject(rollout.Name, rollout)).NotTo(HaveOccurred())
			Expect(GetObject(workload.Name, workload)).NotTo(HaveOccurred())
			Expect(rollout.Status.Phase).Should(Equal(v1alpha1.RolloutPhaseHealthy))
			Expect(rollout.Status.CanaryStatus.StableRevision).Should(Equal(workload.Status.CurrentRevision[strings.LastIndex(workload.Status.CurrentRevision, "-")+1:]))
			stableRevision := rollout.Status.CanaryStatus.StableRevision
			By("check rollout status & paused success")

			// v1 -> v2, start rollout action
			//newEnvs := mergeEnvVar(workload.Spec.Template.Spec.Containers[0].Env, v1.EnvVar{Name: "NODE_NAME", Value: "version2"})
			workload.Spec.Template.Spec.Containers[0].Image = "cilium/echoserver:1.10.2"
			UpdateCloneSet(workload)
			By("Update cloneSet env NODE_NAME from(version1) -> to(version2)")
			// wait step 1 complete
			WaitRolloutCanaryStepPaused(rollout.Name, 1)

			// check workload status & paused
			Expect(GetObject(workload.Name, workload)).NotTo(HaveOccurred())
			Expect(workload.Status.UpdatedReplicas).Should(BeNumerically("==", 1))
			Expect(workload.Status.UpdatedReadyReplicas).Should(BeNumerically("==", 1))
			Expect(workload.Spec.UpdateStrategy.Paused).Should(BeFalse())
			By("check cloneSet status & paused success")

			// check rollout status
			Expect(GetObject(rollout.Name, rollout)).NotTo(HaveOccurred())
			Expect(rollout.Status.Phase).Should(Equal(v1alpha1.RolloutPhaseProgressing))
			Expect(rollout.Status.CanaryStatus.StableRevision).Should(Equal(stableRevision))
			Expect(rollout.Status.CanaryStatus.CanaryRevision).Should(Equal(workload.Status.UpdateRevision[strings.LastIndex(workload.Status.UpdateRevision, "-")+1:]))
			Expect(rollout.Status.CanaryStatus.PodTemplateHash).Should(Equal(workload.Status.UpdateRevision[strings.LastIndex(workload.Status.UpdateRevision, "-")+1:]))
			canaryRevision := rollout.Status.CanaryStatus.PodTemplateHash
			Expect(rollout.Status.CanaryStatus.CurrentStepIndex).Should(BeNumerically("==", 1))
			Expect(rollout.Status.CanaryStatus.RolloutHash).Should(Equal(rollout.Annotations[util.RolloutHashAnnotation]))

			// resume rollout
			ResumeRolloutCanary(rollout.Name)
			WaitRolloutStatusPhase(rollout.Name, v1alpha1.RolloutPhaseHealthy)
			WaitCloneSetAllPodsReady(workload)
			By("rollout completed, and check")

			// cloneset
			Expect(GetObject(workload.Name, workload)).NotTo(HaveOccurred())
			Expect(workload.Status.UpdatedReplicas).Should(BeNumerically("==", 5))
			Expect(workload.Status.UpdatedReadyReplicas).Should(BeNumerically("==", 5))
			Expect(workload.Spec.UpdateStrategy.Partition.IntVal).Should(BeNumerically("==", 0))
			Expect(workload.Spec.UpdateStrategy.Paused).Should(BeFalse())
			Expect(workload.Status.CurrentRevision).Should(ContainSubstring(canaryRevision))
			Expect(workload.Status.UpdateRevision).Should(ContainSubstring(canaryRevision))
			time.Sleep(time.Second * 3)

			// check progressing succeed
			Expect(GetObject(workload.Name, workload)).NotTo(HaveOccurred())
			Expect(GetObject(rollout.Name, rollout)).NotTo(HaveOccurred())
			cond := util.GetRolloutCondition(rollout.Status, v1alpha1.RolloutConditionProgressing)
			Expect(cond.Reason).Should(Equal(v1alpha1.ProgressingReasonCompleted))
			Expect(string(cond.Status)).Should(Equal(string(metav1.ConditionFalse)))
			cond = util.GetRolloutCondition(rollout.Status, v1alpha1.RolloutConditionSucceeded)
			Expect(string(cond.Status)).Should(Equal(string(metav1.ConditionTrue)))
			WaitRolloutWorkloadGeneration(rollout.Name, workload.Generation)
			//Expect(rollout.Status.CanaryStatus.StableRevision).Should(Equal(canaryRevision))

			// scale up replicas 5 -> 6
			workload.Spec.Replicas = utilpointer.Int32(6)
			UpdateCloneSet(workload)
			By("Update cloneSet replicas from(5) -> to(6)")
			time.Sleep(time.Second * 2)

			Expect(GetObject(rollout.Name, rollout)).NotTo(HaveOccurred())
			Expect(GetObject(workload.Name, workload)).NotTo(HaveOccurred())
			WaitRolloutWorkloadGeneration(rollout.Name, workload.Generation)
		})
	})

	KruiseDescribe("StatefulSet canary rollout with Ingress", func() {

		KruiseDescribe("Native StatefulSet rollout canary with Ingress", func() {
			It("V1->V2: Percentage, 20%,60% Succeeded", func() {
				By("Creating Rollout...")
				rollout := &v1alpha1.Rollout{}
				Expect(ReadYamlToObject("./test_data/rollout/rollout_canary_base.yaml", rollout)).ToNot(HaveOccurred())
				rollout.Spec.Strategy.Canary.Steps = []v1alpha1.CanaryStep{
					{
						TrafficRoutingStrategy: v1alpha1.TrafficRoutingStrategy{
							Weight: utilpointer.Int32(20),
						},
						Pause: v1alpha1.RolloutPause{},
					},
					{
						TrafficRoutingStrategy: v1alpha1.TrafficRoutingStrategy{
							Weight: utilpointer.Int32(60),
						},
						Pause: v1alpha1.RolloutPause{},
					},
				}
				rollout.Spec.ObjectRef.WorkloadRef = &v1alpha1.WorkloadRef{
					APIVersion: "apps/v1",
					Kind:       "StatefulSet",
					Name:       "echoserver",
				}
				CreateObject(rollout)

				By("Creating workload and waiting for all pods ready...")
				// headless service
				headlessService := &v1.Service{}
				Expect(ReadYamlToObject("./test_data/rollout/headless_service.yaml", headlessService)).ToNot(HaveOccurred())
				CreateObject(headlessService)
				// service
				service := &v1.Service{}
				Expect(ReadYamlToObject("./test_data/rollout/service.yaml", service)).ToNot(HaveOccurred())
				CreateObject(service)
				// ingress
				ingress := &netv1.Ingress{}
				Expect(ReadYamlToObject("./test_data/rollout/nginx_ingress.yaml", ingress)).ToNot(HaveOccurred())
				CreateObject(ingress)
				// workload
				workload := &apps.StatefulSet{}
				Expect(ReadYamlToObject("./test_data/rollout/native_statefulset.yaml", workload)).ToNot(HaveOccurred())
				CreateObject(workload)
				WaitNativeStatefulSetPodsReady(workload)

				// check rollout status
				Expect(GetObject(rollout.Name, rollout)).NotTo(HaveOccurred())
				Expect(GetObject(workload.Name, workload)).NotTo(HaveOccurred())
				Expect(rollout.Status.Phase).Should(Equal(v1alpha1.RolloutPhaseHealthy))
				Expect(rollout.Status.CanaryStatus.StableRevision).Should(Equal(workload.Status.CurrentRevision))
				stableRevision := rollout.Status.CanaryStatus.StableRevision
				By("check rollout status & paused success")

				// v1 -> v2, start rollout action
				By("Update statefulset env NODE_NAME from(version1) -> to(version2)")
				newEnvs := mergeEnvVar(workload.Spec.Template.Spec.Containers[0].Env, v1.EnvVar{Name: "NODE_NAME", Value: "version2"})
				workload.Spec.Template.Spec.Containers[0].Env = newEnvs
				UpdateNativeStatefulSet(workload)
				// wait step 1 complete
				WaitRolloutCanaryStepPaused(rollout.Name, 1)

				// check workload status & paused
				Expect(GetObject(workload.Name, workload)).NotTo(HaveOccurred())
				Expect(workload.Status.UpdatedReplicas).Should(BeNumerically("==", 1))
				Expect(workload.Status.ReadyReplicas).Should(BeNumerically("==", *workload.Spec.Replicas))
				Expect(*workload.Spec.UpdateStrategy.RollingUpdate.Partition).Should(BeNumerically("==", *workload.Spec.Replicas-1))
				By("check cloneSet status & paused success")

				// check rollout status
				Expect(GetObject(rollout.Name, rollout)).NotTo(HaveOccurred())
				Expect(rollout.Status.Phase).Should(Equal(v1alpha1.RolloutPhaseProgressing))
				Expect(rollout.Status.CanaryStatus.StableRevision).Should(Equal(stableRevision))
				Expect(rollout.Status.CanaryStatus.CanaryRevision).Should(Equal(workload.Status.UpdateRevision))
				Expect(rollout.Status.CanaryStatus.PodTemplateHash).Should(Equal(workload.Status.UpdateRevision))
				canaryRevision := rollout.Status.CanaryStatus.PodTemplateHash
				Expect(rollout.Status.CanaryStatus.CurrentStepIndex).Should(BeNumerically("==", 1))
				Expect(rollout.Status.CanaryStatus.RolloutHash).Should(Equal(rollout.Annotations[util.RolloutHashAnnotation]))
				// check stable, canary service & ingress
				// stable service
				Expect(GetObject(service.Name, service)).NotTo(HaveOccurred())
				Expect(service.Spec.Selector[apps.ControllerRevisionHashLabelKey]).Should(Equal(stableRevision))
				//canary service
				cService := &v1.Service{}
				Expect(GetObject(service.Name+"-canary", cService)).NotTo(HaveOccurred())
				Expect(cService.Spec.Selector[apps.ControllerRevisionHashLabelKey]).Should(Equal(canaryRevision))
				// canary ingress
				cIngress := &netv1.Ingress{}
				Expect(GetObject(service.Name+"-canary", cIngress)).NotTo(HaveOccurred())
				Expect(cIngress.Annotations[fmt.Sprintf("%s/canary", nginxIngressAnnotationDefaultPrefix)]).Should(Equal("true"))
				Expect(cIngress.Annotations[fmt.Sprintf("%s/canary-weight", nginxIngressAnnotationDefaultPrefix)]).Should(Equal(fmt.Sprintf("%d", *rollout.Spec.Strategy.Canary.Steps[0].Weight)))

				// resume rollout canary
				ResumeRolloutCanary(rollout.Name)
				By("resume rollout, and wait next step(2)")
				WaitRolloutCanaryStepPaused(rollout.Name, 2)

				// check stable, canary service & ingress
				// canary ingress
				cIngress = &netv1.Ingress{}
				Expect(GetObject(service.Name+"-canary", cIngress)).NotTo(HaveOccurred())
				Expect(cIngress.Annotations[fmt.Sprintf("%s/canary-weight", nginxIngressAnnotationDefaultPrefix)]).Should(Equal(fmt.Sprintf("%d", *rollout.Spec.Strategy.Canary.Steps[1].Weight)))
				// cloneset
				Expect(GetObject(workload.Name, workload)).NotTo(HaveOccurred())
				Expect(workload.Status.UpdatedReplicas).Should(BeNumerically("==", 3))
				Expect(workload.Status.ReadyReplicas).Should(BeNumerically("==", *workload.Spec.Replicas))
				Expect(*workload.Spec.UpdateStrategy.RollingUpdate.Partition).Should(BeNumerically("==", *workload.Spec.Replicas-3))

				// resume rollout
				ResumeRolloutCanary(rollout.Name)
				WaitRolloutStatusPhase(rollout.Name, v1alpha1.RolloutPhaseHealthy)
				WaitNativeStatefulSetPodsReady(workload)
				By("rollout completed, and check")

				// check service & ingress & deployment
				// ingress
				Expect(GetObject(ingress.Name, ingress)).NotTo(HaveOccurred())
				cIngress = &netv1.Ingress{}
				Expect(GetObject(fmt.Sprintf("%s-canary", ingress.Name), cIngress)).To(HaveOccurred())
				// service
				Expect(GetObject(service.Name, service)).NotTo(HaveOccurred())
				Expect(service.Spec.Selector[apps.ControllerRevisionHashLabelKey]).Should(Equal(""))
				cService = &v1.Service{}
				Expect(GetObject(fmt.Sprintf("%s-canary", service.Name), cService)).To(HaveOccurred())
				// cloneset
				Expect(GetObject(workload.Name, workload)).NotTo(HaveOccurred())
				Expect(workload.Status.UpdatedReplicas).Should(BeNumerically("==", 5))
				Expect(workload.Status.ReadyReplicas).Should(BeNumerically("==", *workload.Spec.Replicas))
				Expect(workload.Status.CurrentRevision).Should(ContainSubstring(canaryRevision))
				Expect(workload.Status.UpdateRevision).Should(ContainSubstring(canaryRevision))
				for _, env := range workload.Spec.Template.Spec.Containers[0].Env {
					if env.Name == "NODE_NAME" {
						Expect(env.Value).Should(Equal("version2"))
					}
				}
				time.Sleep(time.Second * 3)

				// check progressing succeed
				Expect(GetObject(workload.Name, workload)).NotTo(HaveOccurred())
				Expect(GetObject(rollout.Name, rollout)).NotTo(HaveOccurred())
				cond := util.GetRolloutCondition(rollout.Status, v1alpha1.RolloutConditionProgressing)
				Expect(cond.Reason).Should(Equal(v1alpha1.ProgressingReasonCompleted))
				Expect(string(cond.Status)).Should(Equal(string(metav1.ConditionFalse)))
				cond = util.GetRolloutCondition(rollout.Status, v1alpha1.RolloutConditionSucceeded)
				Expect(string(cond.Status)).Should(Equal(string(metav1.ConditionTrue)))
				WaitRolloutWorkloadGeneration(rollout.Name, workload.Generation)
				//Expect(rollout.Status.CanaryStatus.StableRevision).Should(Equal(canaryRevision))

				// scale up replicas 5 -> 6
				workload.Spec.Replicas = utilpointer.Int32(6)
				UpdateNativeStatefulSet(workload)
				By("Update cloneSet replicas from(5) -> to(6)")
				time.Sleep(time.Second * 2)

				Expect(GetObject(rollout.Name, rollout)).NotTo(HaveOccurred())
				Expect(GetObject(workload.Name, workload)).NotTo(HaveOccurred())
				WaitRolloutWorkloadGeneration(rollout.Name, workload.Generation)
			})

			It("V1->V2: Percentage, 20%,40% and continuous release v3", func() {
				By("Creating Rollout...")
				rollout := &v1alpha1.Rollout{}
				Expect(ReadYamlToObject("./test_data/rollout/rollout_canary_base.yaml", rollout)).ToNot(HaveOccurred())
				rollout.Spec.ObjectRef.WorkloadRef = &v1alpha1.WorkloadRef{
					APIVersion: "apps/v1",
					Kind:       "StatefulSet",
					Name:       "echoserver",
				}
				CreateObject(rollout)

				By("Creating workload and waiting for all pods ready...")
				headlessService := &v1.Service{}
				Expect(ReadYamlToObject("./test_data/rollout/headless_service.yaml", headlessService)).ToNot(HaveOccurred())
				CreateObject(headlessService)
				// service
				service := &v1.Service{}
				Expect(ReadYamlToObject("./test_data/rollout/service.yaml", service)).ToNot(HaveOccurred())
				CreateObject(service)
				// ingress
				ingress := &netv1.Ingress{}
				Expect(ReadYamlToObject("./test_data/rollout/nginx_ingress.yaml", ingress)).ToNot(HaveOccurred())
				CreateObject(ingress)
				// workload
				workload := &apps.StatefulSet{}
				Expect(ReadYamlToObject("./test_data/rollout/native_statefulset.yaml", workload)).ToNot(HaveOccurred())
				CreateObject(workload)
				WaitNativeStatefulSetPodsReady(workload)

				// check rollout status
				Expect(GetObject(rollout.Name, rollout)).NotTo(HaveOccurred())
				Expect(GetObject(workload.Name, workload)).NotTo(HaveOccurred())
				Expect(rollout.Status.Phase).Should(Equal(v1alpha1.RolloutPhaseHealthy))
				Expect(rollout.Status.CanaryStatus.StableRevision).Should(Equal(workload.Status.CurrentRevision))
				stableRevision := rollout.Status.CanaryStatus.StableRevision
				By("check rollout status & paused success")

				// v1 -> v2, start rollout action
				newEnvs := mergeEnvVar(workload.Spec.Template.Spec.Containers[0].Env, v1.EnvVar{Name: "NODE_NAME", Value: "version2"})
				workload.Spec.Template.Spec.Containers[0].Env = newEnvs
				UpdateNativeStatefulSet(workload)
				By("Update cloneSet env NODE_NAME from(version1) -> to(version2)")
				// wait step 1 complete
				WaitRolloutCanaryStepPaused(rollout.Name, 1)

				// check workload status & paused
				Expect(GetObject(workload.Name, workload)).NotTo(HaveOccurred())
				Expect(workload.Status.UpdatedReplicas).Should(BeNumerically("==", 1))
				By("check cloneSet status & paused success")

				// check rollout status
				Expect(GetObject(rollout.Name, rollout)).NotTo(HaveOccurred())
				Expect(GetObject(workload.Name, workload)).NotTo(HaveOccurred())
				Expect(rollout.Status.Phase).Should(Equal(v1alpha1.RolloutPhaseProgressing))
				Expect(rollout.Status.CanaryStatus.StableRevision).Should(Equal(stableRevision))
				Expect(rollout.Status.CanaryStatus.CanaryRevision).Should(Equal(workload.Status.UpdateRevision))
				Expect(rollout.Status.CanaryStatus.PodTemplateHash).Should(Equal(workload.Status.UpdateRevision))
				canaryRevisionV1 := rollout.Status.CanaryStatus.PodTemplateHash
				Expect(rollout.Status.CanaryStatus.CurrentStepIndex).Should(BeNumerically("==", 1))
				Expect(rollout.Status.CanaryStatus.RolloutHash).Should(Equal(rollout.Annotations[util.RolloutHashAnnotation]))

				// resume rollout canary
				ResumeRolloutCanary(rollout.Name)
				time.Sleep(time.Second * 15)

				// v1 -> v2 -> v3, continuous release
				newEnvs = mergeEnvVar(workload.Spec.Template.Spec.Containers[0].Env, v1.EnvVar{Name: "NODE_NAME", Value: "version3"})
				workload.Spec.Template.Spec.Containers[0].Env = newEnvs
				UpdateNativeStatefulSet(workload)
				By("Update cloneSet env NODE_NAME from(version2) -> to(version3)")
				time.Sleep(time.Second * 10)

				// wait step 0 complete
				WaitRolloutCanaryStepPaused(rollout.Name, 1)
				// check rollout status
				Expect(GetObject(rollout.Name, rollout)).NotTo(HaveOccurred())
				Expect(GetObject(workload.Name, workload)).NotTo(HaveOccurred())
				Expect(rollout.Status.Phase).Should(Equal(v1alpha1.RolloutPhaseProgressing))
				Expect(rollout.Status.CanaryStatus.CanaryReplicas).Should(BeNumerically("==", 1))
				Expect(rollout.Status.CanaryStatus.StableRevision).Should(Equal(stableRevision))
				Expect(rollout.Status.CanaryStatus.CanaryRevision).ShouldNot(Equal(canaryRevisionV1))
				Expect(rollout.Status.CanaryStatus.CanaryRevision).Should(Equal(workload.Status.UpdateRevision))
				Expect(rollout.Status.CanaryStatus.PodTemplateHash).Should(Equal(workload.Status.UpdateRevision))
				canaryRevisionV2 := rollout.Status.CanaryStatus.PodTemplateHash
				Expect(rollout.Status.CanaryStatus.CurrentStepIndex).Should(BeNumerically("==", 1))
				// check stable, canary service & ingress
				// stable service
				Expect(GetObject(service.Name, service)).NotTo(HaveOccurred())
				Expect(service.Spec.Selector[apps.ControllerRevisionHashLabelKey]).Should(Equal(stableRevision))
				//canary service
				cService := &v1.Service{}
				Expect(GetObject(service.Name+"-canary", cService)).NotTo(HaveOccurred())
				Expect(cService.Spec.Selector[apps.ControllerRevisionHashLabelKey]).Should(Equal(canaryRevisionV2))
				// canary ingress
				cIngress := &netv1.Ingress{}
				Expect(GetObject(service.Name+"-canary", cIngress)).NotTo(HaveOccurred())
				Expect(cIngress.Annotations[fmt.Sprintf("%s/canary", nginxIngressAnnotationDefaultPrefix)]).Should(Equal("true"))
				Expect(cIngress.Annotations[fmt.Sprintf("%s/canary-weight", nginxIngressAnnotationDefaultPrefix)]).Should(Equal(fmt.Sprintf("%d", *rollout.Spec.Strategy.Canary.Steps[0].Weight)))

				// resume rollout canary
				ResumeRolloutCanary(rollout.Name)
				By("check rollout canary status success, resume rollout, and wait rollout canary complete")
				WaitRolloutStatusPhase(rollout.Name, v1alpha1.RolloutPhaseHealthy)
				WaitNativeStatefulSetPodsReady(workload)
				By("rollout completed, and check")

				// check service & ingress & deployment
				// ingress
				Expect(GetObject(ingress.Name, ingress)).NotTo(HaveOccurred())
				cIngress = &netv1.Ingress{}
				Expect(GetObject(fmt.Sprintf("%s-canary", ingress.Name), cIngress)).To(HaveOccurred())
				// service
				Expect(GetObject(service.Name, service)).NotTo(HaveOccurred())
				Expect(service.Spec.Selector[apps.ControllerRevisionHashLabelKey]).Should(Equal(""))
				cService = &v1.Service{}
				Expect(GetObject(fmt.Sprintf("%s-canary", service.Name), cService)).To(HaveOccurred())
				// cloneset
				Expect(GetObject(workload.Name, workload)).NotTo(HaveOccurred())
				Expect(workload.Status.UpdatedReplicas).Should(BeNumerically("==", 5))
				Expect(workload.Status.CurrentRevision).Should(ContainSubstring(canaryRevisionV2))
				Expect(workload.Status.UpdateRevision).Should(ContainSubstring(canaryRevisionV2))
				for _, env := range workload.Spec.Template.Spec.Containers[0].Env {
					if env.Name == "NODE_NAME" {
						Expect(env.Value).Should(Equal("version3"))
					}
				}
				time.Sleep(time.Second * 3)

				// check progressing succeed
				Expect(GetObject(workload.Name, workload)).NotTo(HaveOccurred())
				Expect(GetObject(rollout.Name, rollout)).NotTo(HaveOccurred())
				cond := util.GetRolloutCondition(rollout.Status, v1alpha1.RolloutConditionProgressing)
				Expect(cond.Reason).Should(Equal(v1alpha1.ProgressingReasonCompleted))
				Expect(string(cond.Status)).Should(Equal(string(metav1.ConditionFalse)))
				cond = util.GetRolloutCondition(rollout.Status, v1alpha1.RolloutConditionSucceeded)
				Expect(string(cond.Status)).Should(Equal(string(metav1.ConditionTrue)))
				WaitRolloutWorkloadGeneration(rollout.Name, workload.Generation)
			})

			It("V1->V2: Percentage, 20%, and rollback(v1)", func() {
				By("Creating Rollout...")
				rollout := &v1alpha1.Rollout{}
				Expect(ReadYamlToObject("./test_data/rollout/rollout_canary_base.yaml", rollout)).ToNot(HaveOccurred())
				rollout.Spec.ObjectRef.WorkloadRef = &v1alpha1.WorkloadRef{
					APIVersion: "apps/v1",
					Kind:       "StatefulSet",
					Name:       "echoserver",
				}
				CreateObject(rollout)

				By("Creating workload and waiting for all pods ready...")
				// service
				headlessService := &v1.Service{}
				Expect(ReadYamlToObject("./test_data/rollout/headless_service.yaml", headlessService)).ToNot(HaveOccurred())
				CreateObject(headlessService)
				// service
				service := &v1.Service{}
				Expect(ReadYamlToObject("./test_data/rollout/service.yaml", service)).ToNot(HaveOccurred())
				CreateObject(service)
				// ingress
				ingress := &netv1.Ingress{}
				Expect(ReadYamlToObject("./test_data/rollout/nginx_ingress.yaml", ingress)).ToNot(HaveOccurred())
				CreateObject(ingress)
				// workload
				workload := &apps.StatefulSet{}
				Expect(ReadYamlToObject("./test_data/rollout/native_statefulset.yaml", workload)).ToNot(HaveOccurred())
				CreateObject(workload)
				WaitNativeStatefulSetPodsReady(workload)

				// check rollout status
				// check rollout status
				Expect(GetObject(rollout.Name, rollout)).NotTo(HaveOccurred())
				Expect(GetObject(workload.Name, workload)).NotTo(HaveOccurred())
				Expect(rollout.Status.Phase).Should(Equal(v1alpha1.RolloutPhaseHealthy))
				Expect(rollout.Status.CanaryStatus.StableRevision).Should(Equal(workload.Status.CurrentRevision))
				stableRevision := rollout.Status.CanaryStatus.StableRevision
				By("check rollout status & paused success")

				// v1 -> v2, start rollout action
				newEnvs := mergeEnvVar(workload.Spec.Template.Spec.Containers[0].Env, v1.EnvVar{Name: "NODE_NAME", Value: "version2"})
				workload.Spec.Template.Spec.Containers[0].Image = "echoserver:failed"
				workload.Spec.Template.Spec.Containers[0].Env = newEnvs
				UpdateNativeStatefulSet(workload)
				By("Update cloneSet env NODE_NAME from(version1) -> to(version2)")
				// wait step 1 complete
				time.Sleep(time.Minute * 2)

				// check workload status & paused
				Expect(GetObject(workload.Name, workload)).NotTo(HaveOccurred())
				Expect(workload.Status.UpdatedReplicas).Should(BeNumerically("==", 1))
				By("check cloneSet status & paused success")

				// check rollout status
				Expect(GetObject(rollout.Name, rollout)).NotTo(HaveOccurred())
				Expect(rollout.Status.Phase).Should(Equal(v1alpha1.RolloutPhaseProgressing))
				Expect(rollout.Status.CanaryStatus.StableRevision).Should(Equal(stableRevision))
				Expect(rollout.Status.CanaryStatus.CanaryRevision).Should(Equal(workload.Status.UpdateRevision))
				Expect(rollout.Status.CanaryStatus.PodTemplateHash).Should(Equal(workload.Status.UpdateRevision))
				Expect(rollout.Status.CanaryStatus.CurrentStepIndex).Should(BeNumerically("==", 1))
				Expect(rollout.Status.CanaryStatus.CurrentStepState).Should(Equal(v1alpha1.CanaryStepStateUpgrade))
				Expect(rollout.Status.CanaryStatus.RolloutHash).Should(Equal(rollout.Annotations[util.RolloutHashAnnotation]))

				// resume rollout canary
				ResumeRolloutCanary(rollout.Name)
				time.Sleep(time.Second * 15)

				// rollback -> v1
				newEnvs = mergeEnvVar(workload.Spec.Template.Spec.Containers[0].Env, v1.EnvVar{Name: "NODE_NAME", Value: "version1"})
				workload.Spec.Template.Spec.Containers[0].Image = "cilium/echoserver:latest"
				workload.Spec.Template.Spec.Containers[0].Env = newEnvs
				UpdateNativeStatefulSet(workload)
				By("Rollback deployment env NODE_NAME from(version2) -> to(version1)")
				time.Sleep(time.Second * 2)

				// StatefulSet will not remove the broken pod with failed image, we should delete it manually
				brokenPod := &v1.Pod{}
				Expect(GetObject(fmt.Sprintf("%v-%v", workload.Name, *workload.Spec.Replicas-1), brokenPod)).NotTo(HaveOccurred())
				Expect(k8sClient.Delete(context.TODO(), brokenPod)).NotTo(HaveOccurred())

				WaitRolloutStatusPhase(rollout.Name, v1alpha1.RolloutPhaseHealthy)
				WaitNativeStatefulSetPodsReady(workload)
				By("rollout completed, and check")
				// check progressing canceled
				Expect(GetObject(rollout.Name, rollout)).NotTo(HaveOccurred())
				cond := util.GetRolloutCondition(rollout.Status, v1alpha1.RolloutConditionProgressing)
				Expect(cond.Reason).Should(Equal(v1alpha1.ProgressingReasonCompleted))
				Expect(string(cond.Status)).Should(Equal(string(metav1.ConditionFalse)))
				cond = util.GetRolloutCondition(rollout.Status, v1alpha1.RolloutConditionSucceeded)
				Expect(string(cond.Status)).Should(Equal(string(metav1.ConditionFalse)))
				Expect(rollout.Status.CanaryStatus.StableRevision).Should(Equal(stableRevision))

				// check service & ingress & deployment
				// ingress
				Expect(GetObject(ingress.Name, ingress)).NotTo(HaveOccurred())
				cIngress := &netv1.Ingress{}
				Expect(GetObject(fmt.Sprintf("%s-canary", ingress.Name), cIngress)).To(HaveOccurred())
				// service
				Expect(GetObject(service.Name, service)).NotTo(HaveOccurred())
				Expect(service.Spec.Selector[apps.ControllerRevisionHashLabelKey]).Should(Equal(""))
				cService := &v1.Service{}
				Expect(GetObject(fmt.Sprintf("%s-canary", service.Name), cService)).To(HaveOccurred())
				// cloneset
				Expect(GetObject(workload.Name, workload)).NotTo(HaveOccurred())
				Expect(workload.Status.UpdatedReplicas).Should(BeNumerically("==", 5))
				Expect(*workload.Spec.UpdateStrategy.RollingUpdate.Partition).Should(BeNumerically("==", 0))
				Expect(workload.Status.CurrentRevision).Should(ContainSubstring(stableRevision))
				Expect(workload.Status.UpdateRevision).Should(ContainSubstring(stableRevision))
				for _, env := range workload.Spec.Template.Spec.Containers[0].Env {
					if env.Name == "NODE_NAME" {
						Expect(env.Value).Should(Equal("version1"))
					}
				}
			})

			It("V1->V2: Percentage, 20%,40%,60%,80%,100%, no traffic, Succeeded", func() {
				By("Creating Rollout...")
				rollout := &v1alpha1.Rollout{}
				Expect(ReadYamlToObject("./test_data/rollout/rollout_canary_base.yaml", rollout)).ToNot(HaveOccurred())
				rollout.Spec.ObjectRef.WorkloadRef = &v1alpha1.WorkloadRef{
					APIVersion: "apps/v1",
					Kind:       "StatefulSet",
					Name:       "echoserver",
				}
				rollout.Spec.Strategy.Canary.TrafficRoutings = nil
				CreateObject(rollout)

				By("Creating workload and waiting for all pods ready...")
				// headless-service
				headlessService := &v1.Service{}
				Expect(ReadYamlToObject("./test_data/rollout/headless_service.yaml", headlessService)).ToNot(HaveOccurred())
				CreateObject(headlessService)
				// service
				service := &v1.Service{}
				Expect(ReadYamlToObject("./test_data/rollout/service.yaml", service)).ToNot(HaveOccurred())
				CreateObject(service)
				// ingress
				ingress := &netv1.Ingress{}
				Expect(ReadYamlToObject("./test_data/rollout/nginx_ingress.yaml", ingress)).ToNot(HaveOccurred())
				CreateObject(ingress)
				// workload
				workload := &apps.StatefulSet{}
				Expect(ReadYamlToObject("./test_data/rollout/native_statefulset.yaml", workload)).ToNot(HaveOccurred())
				CreateObject(workload)
				WaitNativeStatefulSetPodsReady(workload)

				// check rollout status
				Expect(GetObject(rollout.Name, rollout)).NotTo(HaveOccurred())
				Expect(GetObject(workload.Name, workload)).NotTo(HaveOccurred())
				Expect(rollout.Status.Phase).Should(Equal(v1alpha1.RolloutPhaseHealthy))
				Expect(rollout.Status.CanaryStatus.StableRevision).Should(Equal(workload.Status.CurrentRevision))
				stableRevision := rollout.Status.CanaryStatus.StableRevision
				By("check rollout status & paused success")

				// v1 -> v2, start rollout action
				//newEnvs := mergeEnvVar(workload.Spec.Template.Spec.Containers[0].Env, v1.EnvVar{Name: "NODE_NAME", Value: "version2"})
				workload.Spec.Template.Spec.Containers[0].Image = "cilium/echoserver:1.10.2"
				UpdateNativeStatefulSet(workload)
				By("Update cloneSet env NODE_NAME from(version1) -> to(version2)")
				// wait step 1 complete
				WaitRolloutCanaryStepPaused(rollout.Name, 1)

				// check workload status & paused
				Expect(GetObject(workload.Name, workload)).NotTo(HaveOccurred())
				Expect(workload.Status.UpdatedReplicas).Should(BeNumerically("==", 1))
				By("check cloneSet status & paused success")

				// check rollout status
				Expect(GetObject(rollout.Name, rollout)).NotTo(HaveOccurred())
				Expect(rollout.Status.Phase).Should(Equal(v1alpha1.RolloutPhaseProgressing))
				Expect(rollout.Status.CanaryStatus.StableRevision).Should(Equal(stableRevision))
				Expect(rollout.Status.CanaryStatus.CanaryRevision).Should(Equal(workload.Status.UpdateRevision))
				Expect(rollout.Status.CanaryStatus.PodTemplateHash).Should(Equal(workload.Status.UpdateRevision))
				canaryRevision := rollout.Status.CanaryStatus.PodTemplateHash
				Expect(rollout.Status.CanaryStatus.CurrentStepIndex).Should(BeNumerically("==", 1))
				Expect(rollout.Status.CanaryStatus.RolloutHash).Should(Equal(rollout.Annotations[util.RolloutHashAnnotation]))

				// resume rollout
				ResumeRolloutCanary(rollout.Name)
				WaitRolloutStatusPhase(rollout.Name, v1alpha1.RolloutPhaseHealthy)
				WaitNativeStatefulSetPodsReady(workload)
				By("rollout completed, and check")

				// cloneset
				Expect(GetObject(workload.Name, workload)).NotTo(HaveOccurred())
				Expect(workload.Status.UpdatedReplicas).Should(BeNumerically("==", 5))
				Expect(workload.Status.CurrentRevision).Should(ContainSubstring(canaryRevision))
				Expect(workload.Status.UpdateRevision).Should(ContainSubstring(canaryRevision))
				time.Sleep(time.Second * 3)

				// check progressing succeed
				Expect(GetObject(workload.Name, workload)).NotTo(HaveOccurred())
				Expect(GetObject(rollout.Name, rollout)).NotTo(HaveOccurred())
				cond := util.GetRolloutCondition(rollout.Status, v1alpha1.RolloutConditionProgressing)
				Expect(cond.Reason).Should(Equal(v1alpha1.ProgressingReasonCompleted))
				Expect(string(cond.Status)).Should(Equal(string(metav1.ConditionFalse)))
				cond = util.GetRolloutCondition(rollout.Status, v1alpha1.RolloutConditionSucceeded)
				Expect(string(cond.Status)).Should(Equal(string(metav1.ConditionTrue)))
				WaitRolloutWorkloadGeneration(rollout.Name, workload.Generation)
				//Expect(rollout.Status.CanaryStatus.StableRevision).Should(Equal(canaryRevision))

				// scale up replicas 5 -> 6
				workload.Spec.Replicas = utilpointer.Int32(6)
				UpdateNativeStatefulSet(workload)
				By("Update cloneSet replicas from(5) -> to(6)")
				time.Sleep(time.Second * 2)

				Expect(GetObject(rollout.Name, rollout)).NotTo(HaveOccurred())
				Expect(GetObject(workload.Name, workload)).NotTo(HaveOccurred())
				WaitRolloutWorkloadGeneration(rollout.Name, workload.Generation)
			})
		})

		KruiseDescribe("Advanced StatefulSet rollout canary with Ingress", func() {
			It("V1->V2: Percentage, 20%,60% Succeeded", func() {
				By("Creating Rollout...")
				rollout := &v1alpha1.Rollout{}
				Expect(ReadYamlToObject("./test_data/rollout/rollout_canary_base.yaml", rollout)).ToNot(HaveOccurred())
				rollout.Spec.Strategy.Canary.Steps = []v1alpha1.CanaryStep{
					{
						TrafficRoutingStrategy: v1alpha1.TrafficRoutingStrategy{
							Weight: utilpointer.Int32(20),
						},
						Pause: v1alpha1.RolloutPause{},
					},
					{
						TrafficRoutingStrategy: v1alpha1.TrafficRoutingStrategy{
							Weight: utilpointer.Int32(60),
						},
						Pause: v1alpha1.RolloutPause{},
					},
				}
				rollout.Spec.ObjectRef.WorkloadRef = &v1alpha1.WorkloadRef{
					APIVersion: "apps.kruise.io/v1beta1",
					Kind:       "StatefulSet",
					Name:       "echoserver",
				}
				CreateObject(rollout)

				By("Creating workload and waiting for all pods ready...")
				// headless service
				headlessService := &v1.Service{}
				Expect(ReadYamlToObject("./test_data/rollout/headless_service.yaml", headlessService)).ToNot(HaveOccurred())
				CreateObject(headlessService)
				// service
				service := &v1.Service{}
				Expect(ReadYamlToObject("./test_data/rollout/service.yaml", service)).ToNot(HaveOccurred())
				CreateObject(service)
				// ingress
				ingress := &netv1.Ingress{}
				Expect(ReadYamlToObject("./test_data/rollout/nginx_ingress.yaml", ingress)).ToNot(HaveOccurred())
				CreateObject(ingress)
				// workload
				workload := &appsv1beta1.StatefulSet{}
				Expect(ReadYamlToObject("./test_data/rollout/advanced_statefulset.yaml", workload)).ToNot(HaveOccurred())
				CreateObject(workload)
				WaitAdvancedStatefulSetPodsReady(workload)

				// check rollout status
				Expect(GetObject(rollout.Name, rollout)).NotTo(HaveOccurred())
				Expect(GetObject(workload.Name, workload)).NotTo(HaveOccurred())
				Expect(rollout.Status.Phase).Should(Equal(v1alpha1.RolloutPhaseHealthy))
				Expect(rollout.Status.CanaryStatus.StableRevision).Should(Equal(workload.Status.CurrentRevision))
				stableRevision := rollout.Status.CanaryStatus.StableRevision
				By("check rollout status & paused success")

				// v1 -> v2, start rollout action
				By("Update statefulset env NODE_NAME from(version1) -> to(version2)")
				newEnvs := mergeEnvVar(workload.Spec.Template.Spec.Containers[0].Env, v1.EnvVar{Name: "NODE_NAME", Value: "version2"})
				workload.Spec.Template.Spec.Containers[0].Env = newEnvs
				UpdateAdvancedStatefulSet(workload)
				// wait step 1 complete
				WaitRolloutCanaryStepPaused(rollout.Name, 1)

				// check workload status & paused
				Expect(GetObject(workload.Name, workload)).NotTo(HaveOccurred())
				Expect(workload.Status.UpdatedReplicas).Should(BeNumerically("==", 1))
				Expect(workload.Status.ReadyReplicas).Should(BeNumerically("==", *workload.Spec.Replicas))
				Expect(*workload.Spec.UpdateStrategy.RollingUpdate.Partition).Should(BeNumerically("==", *workload.Spec.Replicas-1))
				By("check cloneSet status & paused success")

				// check rollout status
				Expect(GetObject(rollout.Name, rollout)).NotTo(HaveOccurred())
				Expect(rollout.Status.Phase).Should(Equal(v1alpha1.RolloutPhaseProgressing))
				Expect(rollout.Status.CanaryStatus.StableRevision).Should(Equal(stableRevision))
				Expect(rollout.Status.CanaryStatus.CanaryRevision).Should(Equal(workload.Status.UpdateRevision))
				Expect(rollout.Status.CanaryStatus.PodTemplateHash).Should(Equal(workload.Status.UpdateRevision))
				canaryRevision := rollout.Status.CanaryStatus.PodTemplateHash
				Expect(rollout.Status.CanaryStatus.CurrentStepIndex).Should(BeNumerically("==", 1))
				Expect(rollout.Status.CanaryStatus.RolloutHash).Should(Equal(rollout.Annotations[util.RolloutHashAnnotation]))
				// check stable, canary service & ingress
				// stable service
				Expect(GetObject(service.Name, service)).NotTo(HaveOccurred())
				Expect(service.Spec.Selector[apps.ControllerRevisionHashLabelKey]).Should(Equal(stableRevision))
				//canary service
				cService := &v1.Service{}
				Expect(GetObject(service.Name+"-canary", cService)).NotTo(HaveOccurred())
				Expect(cService.Spec.Selector[apps.ControllerRevisionHashLabelKey]).Should(Equal(canaryRevision))
				// canary ingress
				cIngress := &netv1.Ingress{}
				Expect(GetObject(service.Name+"-canary", cIngress)).NotTo(HaveOccurred())
				Expect(cIngress.Annotations[fmt.Sprintf("%s/canary", nginxIngressAnnotationDefaultPrefix)]).Should(Equal("true"))
				Expect(cIngress.Annotations[fmt.Sprintf("%s/canary-weight", nginxIngressAnnotationDefaultPrefix)]).Should(Equal(fmt.Sprintf("%d", *rollout.Spec.Strategy.Canary.Steps[0].Weight)))

				// resume rollout canary
				ResumeRolloutCanary(rollout.Name)
				By("resume rollout, and wait next step(2)")
				WaitRolloutCanaryStepPaused(rollout.Name, 2)

				// check stable, canary service & ingress
				// canary ingress
				cIngress = &netv1.Ingress{}
				Expect(GetObject(service.Name+"-canary", cIngress)).NotTo(HaveOccurred())
				Expect(cIngress.Annotations[fmt.Sprintf("%s/canary-weight", nginxIngressAnnotationDefaultPrefix)]).Should(Equal(fmt.Sprintf("%d", *rollout.Spec.Strategy.Canary.Steps[1].Weight)))
				// workload
				time.Sleep(time.Second * 10)
				Expect(GetObject(workload.Name, workload)).NotTo(HaveOccurred())
				Expect(workload.Status.UpdatedReplicas).Should(BeNumerically("==", 3))
				Expect(workload.Status.ReadyReplicas).Should(BeNumerically("==", *workload.Spec.Replicas))
				Expect(*workload.Spec.UpdateStrategy.RollingUpdate.Partition).Should(BeNumerically("==", *workload.Spec.Replicas-3))

				// resume rollout
				ResumeRolloutCanary(rollout.Name)
				WaitRolloutStatusPhase(rollout.Name, v1alpha1.RolloutPhaseHealthy)
				WaitAdvancedStatefulSetPodsReady(workload)
				By("rollout completed, and check")

				// check service & ingress & deployment
				// ingress
				Expect(GetObject(ingress.Name, ingress)).NotTo(HaveOccurred())
				cIngress = &netv1.Ingress{}
				Expect(GetObject(fmt.Sprintf("%s-canary", ingress.Name), cIngress)).To(HaveOccurred())
				// service
				Expect(GetObject(service.Name, service)).NotTo(HaveOccurred())
				Expect(service.Spec.Selector[apps.ControllerRevisionHashLabelKey]).Should(Equal(""))
				cService = &v1.Service{}
				Expect(GetObject(fmt.Sprintf("%s-canary", service.Name), cService)).To(HaveOccurred())
				// cloneset
				Expect(GetObject(workload.Name, workload)).NotTo(HaveOccurred())
				Expect(workload.Status.UpdatedReplicas).Should(BeNumerically("==", 5))
				Expect(workload.Status.ReadyReplicas).Should(BeNumerically("==", *workload.Spec.Replicas))
				Expect(workload.Status.CurrentRevision).Should(ContainSubstring(canaryRevision))
				Expect(workload.Status.UpdateRevision).Should(ContainSubstring(canaryRevision))
				for _, env := range workload.Spec.Template.Spec.Containers[0].Env {
					if env.Name == "NODE_NAME" {
						Expect(env.Value).Should(Equal("version2"))
					}
				}
				time.Sleep(time.Second * 3)

				// check progressing succeed
				Expect(GetObject(workload.Name, workload)).NotTo(HaveOccurred())
				Expect(GetObject(rollout.Name, rollout)).NotTo(HaveOccurred())
				cond := util.GetRolloutCondition(rollout.Status, v1alpha1.RolloutConditionProgressing)
				Expect(cond.Reason).Should(Equal(v1alpha1.ProgressingReasonCompleted))
				Expect(string(cond.Status)).Should(Equal(string(metav1.ConditionFalse)))
				cond = util.GetRolloutCondition(rollout.Status, v1alpha1.RolloutConditionSucceeded)
				Expect(string(cond.Status)).Should(Equal(string(metav1.ConditionTrue)))
				WaitRolloutWorkloadGeneration(rollout.Name, workload.Generation)
				//Expect(rollout.Status.CanaryStatus.StableRevision).Should(Equal(canaryRevision))

				// scale up replicas 5 -> 6
				workload.Spec.Replicas = utilpointer.Int32(6)
				UpdateAdvancedStatefulSet(workload)
				By("Update cloneSet replicas from(5) -> to(6)")
				time.Sleep(time.Second * 2)

				Expect(GetObject(rollout.Name, rollout)).NotTo(HaveOccurred())
				Expect(GetObject(workload.Name, workload)).NotTo(HaveOccurred())
				WaitRolloutWorkloadGeneration(rollout.Name, workload.Generation)
			})

			It("V1->V2: Percentage, 20%,40% and continuous release v3", func() {
				By("Creating Rollout...")
				rollout := &v1alpha1.Rollout{}
				Expect(ReadYamlToObject("./test_data/rollout/rollout_canary_base.yaml", rollout)).ToNot(HaveOccurred())
				rollout.Spec.ObjectRef.WorkloadRef = &v1alpha1.WorkloadRef{
					APIVersion: "apps.kruise.io/v1beta1",
					Kind:       "StatefulSet",
					Name:       "echoserver",
				}
				CreateObject(rollout)

				By("Creating workload and waiting for all pods ready...")
				headlessService := &v1.Service{}
				Expect(ReadYamlToObject("./test_data/rollout/headless_service.yaml", headlessService)).ToNot(HaveOccurred())
				CreateObject(headlessService)
				// service
				service := &v1.Service{}
				Expect(ReadYamlToObject("./test_data/rollout/service.yaml", service)).ToNot(HaveOccurred())
				CreateObject(service)
				// ingress
				ingress := &netv1.Ingress{}
				Expect(ReadYamlToObject("./test_data/rollout/nginx_ingress.yaml", ingress)).ToNot(HaveOccurred())
				CreateObject(ingress)
				// workload
				workload := &appsv1beta1.StatefulSet{}
				Expect(ReadYamlToObject("./test_data/rollout/advanced_statefulset.yaml", workload)).ToNot(HaveOccurred())
				CreateObject(workload)
				WaitAdvancedStatefulSetPodsReady(workload)

				// check rollout status
				Expect(GetObject(rollout.Name, rollout)).NotTo(HaveOccurred())
				Expect(GetObject(workload.Name, workload)).NotTo(HaveOccurred())
				Expect(rollout.Status.Phase).Should(Equal(v1alpha1.RolloutPhaseHealthy))
				Expect(rollout.Status.CanaryStatus.StableRevision).Should(Equal(workload.Status.CurrentRevision))
				stableRevision := rollout.Status.CanaryStatus.StableRevision
				By("check rollout status & paused success")

				// v1 -> v2, start rollout action
				newEnvs := mergeEnvVar(workload.Spec.Template.Spec.Containers[0].Env, v1.EnvVar{Name: "NODE_NAME", Value: "version2"})
				workload.Spec.Template.Spec.Containers[0].Env = newEnvs
				UpdateAdvancedStatefulSet(workload)
				By("Update cloneSet env NODE_NAME from(version1) -> to(version2)")
				// wait step 1 complete
				WaitRolloutCanaryStepPaused(rollout.Name, 1)

				// check workload status & paused
				Expect(GetObject(workload.Name, workload)).NotTo(HaveOccurred())
				Expect(workload.Status.UpdatedReplicas).Should(BeNumerically("==", 1))
				By("check cloneSet status & paused success")

				// check rollout status
				Expect(GetObject(rollout.Name, rollout)).NotTo(HaveOccurred())
				Expect(GetObject(workload.Name, workload)).NotTo(HaveOccurred())
				Expect(rollout.Status.Phase).Should(Equal(v1alpha1.RolloutPhaseProgressing))
				Expect(rollout.Status.CanaryStatus.StableRevision).Should(Equal(stableRevision))
				Expect(rollout.Status.CanaryStatus.CanaryRevision).Should(Equal(workload.Status.UpdateRevision))
				Expect(rollout.Status.CanaryStatus.PodTemplateHash).Should(Equal(workload.Status.UpdateRevision))
				canaryRevisionV1 := rollout.Status.CanaryStatus.PodTemplateHash
				Expect(rollout.Status.CanaryStatus.CurrentStepIndex).Should(BeNumerically("==", 1))
				Expect(rollout.Status.CanaryStatus.RolloutHash).Should(Equal(rollout.Annotations[util.RolloutHashAnnotation]))

				// resume rollout canary
				ResumeRolloutCanary(rollout.Name)
				time.Sleep(time.Second * 15)

				// v1 -> v2 -> v3, continuous release
				newEnvs = mergeEnvVar(workload.Spec.Template.Spec.Containers[0].Env, v1.EnvVar{Name: "NODE_NAME", Value: "version3"})
				workload.Spec.Template.Spec.Containers[0].Env = newEnvs
				UpdateAdvancedStatefulSet(workload)
				By("Update cloneSet env NODE_NAME from(version2) -> to(version3)")
				time.Sleep(time.Second * 10)

				// wait step 0 complete
				WaitRolloutCanaryStepPaused(rollout.Name, 1)
				// check rollout status
				Expect(GetObject(rollout.Name, rollout)).NotTo(HaveOccurred())
				Expect(GetObject(workload.Name, workload)).NotTo(HaveOccurred())
				Expect(rollout.Status.Phase).Should(Equal(v1alpha1.RolloutPhaseProgressing))
				Expect(rollout.Status.CanaryStatus.CanaryReplicas).Should(BeNumerically("==", 1))
				Expect(rollout.Status.CanaryStatus.StableRevision).Should(Equal(stableRevision))
				Expect(rollout.Status.CanaryStatus.CanaryRevision).ShouldNot(Equal(canaryRevisionV1))
				Expect(rollout.Status.CanaryStatus.CanaryRevision).Should(Equal(workload.Status.UpdateRevision))
				Expect(rollout.Status.CanaryStatus.PodTemplateHash).Should(Equal(workload.Status.UpdateRevision))
				canaryRevisionV2 := rollout.Status.CanaryStatus.PodTemplateHash
				Expect(rollout.Status.CanaryStatus.CurrentStepIndex).Should(BeNumerically("==", 1))
				// check stable, canary service & ingress
				// stable service
				Expect(GetObject(service.Name, service)).NotTo(HaveOccurred())
				Expect(service.Spec.Selector[apps.ControllerRevisionHashLabelKey]).Should(Equal(stableRevision))
				//canary service
				cService := &v1.Service{}
				Expect(GetObject(service.Name+"-canary", cService)).NotTo(HaveOccurred())
				Expect(cService.Spec.Selector[apps.ControllerRevisionHashLabelKey]).Should(Equal(canaryRevisionV2))
				// canary ingress
				cIngress := &netv1.Ingress{}
				Expect(GetObject(service.Name+"-canary", cIngress)).NotTo(HaveOccurred())
				Expect(cIngress.Annotations[fmt.Sprintf("%s/canary", nginxIngressAnnotationDefaultPrefix)]).Should(Equal("true"))
				Expect(cIngress.Annotations[fmt.Sprintf("%s/canary-weight", nginxIngressAnnotationDefaultPrefix)]).Should(Equal(fmt.Sprintf("%d", *rollout.Spec.Strategy.Canary.Steps[0].Weight)))

				// resume rollout canary
				ResumeRolloutCanary(rollout.Name)
				By("check rollout canary status success, resume rollout, and wait rollout canary complete")
				WaitRolloutStatusPhase(rollout.Name, v1alpha1.RolloutPhaseHealthy)
				WaitAdvancedStatefulSetPodsReady(workload)
				By("rollout completed, and check")

				// check service & ingress & deployment
				// ingress
				Expect(GetObject(ingress.Name, ingress)).NotTo(HaveOccurred())
				cIngress = &netv1.Ingress{}
				Expect(GetObject(fmt.Sprintf("%s-canary", ingress.Name), cIngress)).To(HaveOccurred())
				// service
				Expect(GetObject(service.Name, service)).NotTo(HaveOccurred())
				Expect(service.Spec.Selector[apps.ControllerRevisionHashLabelKey]).Should(Equal(""))
				cService = &v1.Service{}
				Expect(GetObject(fmt.Sprintf("%s-canary", service.Name), cService)).To(HaveOccurred())
				// cloneset
				Expect(GetObject(workload.Name, workload)).NotTo(HaveOccurred())
				Expect(workload.Status.UpdatedReplicas).Should(BeNumerically("==", 5))
				Expect(workload.Status.CurrentRevision).Should(ContainSubstring(canaryRevisionV2))
				Expect(workload.Status.UpdateRevision).Should(ContainSubstring(canaryRevisionV2))
				for _, env := range workload.Spec.Template.Spec.Containers[0].Env {
					if env.Name == "NODE_NAME" {
						Expect(env.Value).Should(Equal("version3"))
					}
				}
				time.Sleep(time.Second * 3)

				// check progressing succeed
				Expect(GetObject(workload.Name, workload)).NotTo(HaveOccurred())
				Expect(GetObject(rollout.Name, rollout)).NotTo(HaveOccurred())
				cond := util.GetRolloutCondition(rollout.Status, v1alpha1.RolloutConditionProgressing)
				Expect(cond.Reason).Should(Equal(v1alpha1.ProgressingReasonCompleted))
				Expect(string(cond.Status)).Should(Equal(string(metav1.ConditionFalse)))
				cond = util.GetRolloutCondition(rollout.Status, v1alpha1.RolloutConditionSucceeded)
				Expect(string(cond.Status)).Should(Equal(string(metav1.ConditionTrue)))
				WaitRolloutWorkloadGeneration(rollout.Name, workload.Generation)
			})

			It("V1->V2: Percentage, 20%, and rollback(v1)", func() {
				By("Creating Rollout...")
				rollout := &v1alpha1.Rollout{}
				Expect(ReadYamlToObject("./test_data/rollout/rollout_canary_base.yaml", rollout)).ToNot(HaveOccurred())
				rollout.Spec.ObjectRef.WorkloadRef = &v1alpha1.WorkloadRef{
					APIVersion: "apps.kruise.io/v1beta1",
					Kind:       "StatefulSet",
					Name:       "echoserver",
				}
				CreateObject(rollout)

				By("Creating workload and waiting for all pods ready...")
				// service
				headlessService := &v1.Service{}
				Expect(ReadYamlToObject("./test_data/rollout/headless_service.yaml", headlessService)).ToNot(HaveOccurred())
				CreateObject(headlessService)
				// service
				service := &v1.Service{}
				Expect(ReadYamlToObject("./test_data/rollout/service.yaml", service)).ToNot(HaveOccurred())
				CreateObject(service)
				// ingress
				ingress := &netv1.Ingress{}
				Expect(ReadYamlToObject("./test_data/rollout/nginx_ingress.yaml", ingress)).ToNot(HaveOccurred())
				CreateObject(ingress)
				// workload
				workload := &appsv1beta1.StatefulSet{}
				Expect(ReadYamlToObject("./test_data/rollout/advanced_statefulset.yaml", workload)).ToNot(HaveOccurred())
				CreateObject(workload)
				WaitAdvancedStatefulSetPodsReady(workload)

				// check rollout status
				// check rollout status
				Expect(GetObject(rollout.Name, rollout)).NotTo(HaveOccurred())
				Expect(GetObject(workload.Name, workload)).NotTo(HaveOccurred())
				Expect(rollout.Status.Phase).Should(Equal(v1alpha1.RolloutPhaseHealthy))
				Expect(rollout.Status.CanaryStatus.StableRevision).Should(Equal(workload.Status.CurrentRevision))
				stableRevision := rollout.Status.CanaryStatus.StableRevision
				By("check rollout status & paused success")

				// v1 -> v2, start rollout action
				newEnvs := mergeEnvVar(workload.Spec.Template.Spec.Containers[0].Env, v1.EnvVar{Name: "NODE_NAME", Value: "version2"})
				workload.Spec.Template.Spec.Containers[0].Image = "echoserver:failed"
				workload.Spec.Template.Spec.Containers[0].Env = newEnvs
				UpdateAdvancedStatefulSet(workload)
				By("Update cloneSet env NODE_NAME from(version1) -> to(version2)")
				// wait step 1 complete
				time.Sleep(time.Minute * 2)

				// check workload status & paused
				Expect(GetObject(workload.Name, workload)).NotTo(HaveOccurred())
				Expect(workload.Status.UpdatedReplicas).Should(BeNumerically("==", 1))
				By("check cloneSet status & paused success")

				// check rollout status
				Expect(GetObject(rollout.Name, rollout)).NotTo(HaveOccurred())
				Expect(rollout.Status.Phase).Should(Equal(v1alpha1.RolloutPhaseProgressing))
				Expect(rollout.Status.CanaryStatus.StableRevision).Should(Equal(stableRevision))
				Expect(rollout.Status.CanaryStatus.CanaryRevision).Should(Equal(workload.Status.UpdateRevision))
				Expect(rollout.Status.CanaryStatus.PodTemplateHash).Should(Equal(workload.Status.UpdateRevision))
				Expect(rollout.Status.CanaryStatus.CurrentStepIndex).Should(BeNumerically("==", 1))
				Expect(rollout.Status.CanaryStatus.CurrentStepState).Should(Equal(v1alpha1.CanaryStepStateUpgrade))
				Expect(rollout.Status.CanaryStatus.RolloutHash).Should(Equal(rollout.Annotations[util.RolloutHashAnnotation]))

				// resume rollout canary
				ResumeRolloutCanary(rollout.Name)
				time.Sleep(time.Second * 15)

				// rollback -> v1
				newEnvs = mergeEnvVar(workload.Spec.Template.Spec.Containers[0].Env, v1.EnvVar{Name: "NODE_NAME", Value: "version1"})
				workload.Spec.Template.Spec.Containers[0].Image = "cilium/echoserver:latest"
				workload.Spec.Template.Spec.Containers[0].Env = newEnvs
				UpdateAdvancedStatefulSet(workload)
				By("Rollback deployment env NODE_NAME from(version2) -> to(version1)")
				time.Sleep(time.Second * 2)

				// StatefulSet will not remove the broken pod with failed image, we should delete it manually
				brokenPod := &v1.Pod{}
				Expect(GetObject(fmt.Sprintf("%v-%v", workload.Name, *workload.Spec.Replicas-1), brokenPod)).NotTo(HaveOccurred())
				Expect(k8sClient.Delete(context.TODO(), brokenPod)).NotTo(HaveOccurred())

				WaitRolloutStatusPhase(rollout.Name, v1alpha1.RolloutPhaseHealthy)
				WaitAdvancedStatefulSetPodsReady(workload)
				By("rollout completed, and check")
				// check progressing canceled
				Expect(GetObject(rollout.Name, rollout)).NotTo(HaveOccurred())
				cond := util.GetRolloutCondition(rollout.Status, v1alpha1.RolloutConditionProgressing)
				Expect(cond.Reason).Should(Equal(v1alpha1.ProgressingReasonCompleted))
				Expect(string(cond.Status)).Should(Equal(string(metav1.ConditionFalse)))
				cond = util.GetRolloutCondition(rollout.Status, v1alpha1.RolloutConditionSucceeded)
				Expect(string(cond.Status)).Should(Equal(string(metav1.ConditionFalse)))
				Expect(rollout.Status.CanaryStatus.StableRevision).Should(Equal(stableRevision))

				// check service & ingress & deployment
				// ingress
				Expect(GetObject(ingress.Name, ingress)).NotTo(HaveOccurred())
				cIngress := &netv1.Ingress{}
				Expect(GetObject(fmt.Sprintf("%s-canary", ingress.Name), cIngress)).To(HaveOccurred())
				// service
				Expect(GetObject(service.Name, service)).NotTo(HaveOccurred())
				Expect(service.Spec.Selector[apps.ControllerRevisionHashLabelKey]).Should(Equal(""))
				cService := &v1.Service{}
				Expect(GetObject(fmt.Sprintf("%s-canary", service.Name), cService)).To(HaveOccurred())
				// cloneset
				Expect(GetObject(workload.Name, workload)).NotTo(HaveOccurred())
				Expect(workload.Status.UpdatedReplicas).Should(BeNumerically("==", 5))
				Expect(*workload.Spec.UpdateStrategy.RollingUpdate.Partition).Should(BeNumerically("==", 0))
				Expect(workload.Status.CurrentRevision).Should(ContainSubstring(stableRevision))
				Expect(workload.Status.UpdateRevision).Should(ContainSubstring(stableRevision))
				for _, env := range workload.Spec.Template.Spec.Containers[0].Env {
					if env.Name == "NODE_NAME" {
						Expect(env.Value).Should(Equal("version1"))
					}
				}
			})

			It("V1->V2: Percentage, 20%,40%,60%,80%,100%, no traffic, Succeeded", func() {
				By("Creating Rollout...")
				rollout := &v1alpha1.Rollout{}
				Expect(ReadYamlToObject("./test_data/rollout/rollout_canary_base.yaml", rollout)).ToNot(HaveOccurred())
				rollout.Spec.ObjectRef.WorkloadRef = &v1alpha1.WorkloadRef{
					APIVersion: "apps.kruise.io/v1beta1",
					Kind:       "StatefulSet",
					Name:       "echoserver",
				}
				rollout.Spec.Strategy.Canary.TrafficRoutings = nil
				CreateObject(rollout)

				By("Creating workload and waiting for all pods ready...")
				// headless-service
				headlessService := &v1.Service{}
				Expect(ReadYamlToObject("./test_data/rollout/headless_service.yaml", headlessService)).ToNot(HaveOccurred())
				CreateObject(headlessService)
				// service
				service := &v1.Service{}
				Expect(ReadYamlToObject("./test_data/rollout/service.yaml", service)).ToNot(HaveOccurred())
				CreateObject(service)
				// ingress
				ingress := &netv1.Ingress{}
				Expect(ReadYamlToObject("./test_data/rollout/nginx_ingress.yaml", ingress)).ToNot(HaveOccurred())
				CreateObject(ingress)
				// workload
				workload := &appsv1beta1.StatefulSet{}
				Expect(ReadYamlToObject("./test_data/rollout/advanced_statefulset.yaml", workload)).ToNot(HaveOccurred())
				CreateObject(workload)
				WaitAdvancedStatefulSetPodsReady(workload)

				// check rollout status
				Expect(GetObject(rollout.Name, rollout)).NotTo(HaveOccurred())
				Expect(GetObject(workload.Name, workload)).NotTo(HaveOccurred())
				Expect(rollout.Status.Phase).Should(Equal(v1alpha1.RolloutPhaseHealthy))
				Expect(rollout.Status.CanaryStatus.StableRevision).Should(Equal(workload.Status.CurrentRevision))
				stableRevision := rollout.Status.CanaryStatus.StableRevision
				By("check rollout status & paused success")

				// v1 -> v2, start rollout action
				//newEnvs := mergeEnvVar(workload.Spec.Template.Spec.Containers[0].Env, v1.EnvVar{Name: "NODE_NAME", Value: "version2"})
				workload.Spec.Template.Spec.Containers[0].Image = "cilium/echoserver:1.10.2"
				UpdateAdvancedStatefulSet(workload)
				By("Update cloneSet env NODE_NAME from(version1) -> to(version2)")
				// wait step 1 complete
				WaitRolloutCanaryStepPaused(rollout.Name, 1)

				// check workload status & paused
				Expect(GetObject(workload.Name, workload)).NotTo(HaveOccurred())
				Expect(workload.Status.UpdatedReplicas).Should(BeNumerically("==", 1))
				By("check cloneSet status & paused success")

				// check rollout status
				Expect(GetObject(rollout.Name, rollout)).NotTo(HaveOccurred())
				Expect(rollout.Status.Phase).Should(Equal(v1alpha1.RolloutPhaseProgressing))
				Expect(rollout.Status.CanaryStatus.StableRevision).Should(Equal(stableRevision))
				Expect(rollout.Status.CanaryStatus.CanaryRevision).Should(Equal(workload.Status.UpdateRevision))
				Expect(rollout.Status.CanaryStatus.PodTemplateHash).Should(Equal(workload.Status.UpdateRevision))
				canaryRevision := rollout.Status.CanaryStatus.PodTemplateHash
				Expect(rollout.Status.CanaryStatus.CurrentStepIndex).Should(BeNumerically("==", 1))
				Expect(rollout.Status.CanaryStatus.RolloutHash).Should(Equal(rollout.Annotations[util.RolloutHashAnnotation]))

				// resume rollout
				ResumeRolloutCanary(rollout.Name)
				WaitRolloutStatusPhase(rollout.Name, v1alpha1.RolloutPhaseHealthy)
				WaitAdvancedStatefulSetPodsReady(workload)
				By("rollout completed, and check")

				// cloneset
				Expect(GetObject(workload.Name, workload)).NotTo(HaveOccurred())
				Expect(workload.Status.UpdatedReplicas).Should(BeNumerically("==", 5))
				Expect(workload.Status.CurrentRevision).Should(ContainSubstring(canaryRevision))
				Expect(workload.Status.UpdateRevision).Should(ContainSubstring(canaryRevision))
				time.Sleep(time.Second * 3)

				// check progressing succeed
				Expect(GetObject(workload.Name, workload)).NotTo(HaveOccurred())
				Expect(GetObject(rollout.Name, rollout)).NotTo(HaveOccurred())
				cond := util.GetRolloutCondition(rollout.Status, v1alpha1.RolloutConditionProgressing)
				Expect(cond.Reason).Should(Equal(v1alpha1.ProgressingReasonCompleted))
				Expect(string(cond.Status)).Should(Equal(string(metav1.ConditionFalse)))
				cond = util.GetRolloutCondition(rollout.Status, v1alpha1.RolloutConditionSucceeded)
				Expect(string(cond.Status)).Should(Equal(string(metav1.ConditionTrue)))
				WaitRolloutWorkloadGeneration(rollout.Name, workload.Generation)
				//Expect(rollout.Status.CanaryStatus.StableRevision).Should(Equal(canaryRevision))

				// scale up replicas 5 -> 6
				workload.Spec.Replicas = utilpointer.Int32(6)
				UpdateAdvancedStatefulSet(workload)
				By("Update cloneSet replicas from(5) -> to(6)")
				time.Sleep(time.Second * 2)

				Expect(GetObject(rollout.Name, rollout)).NotTo(HaveOccurred())
				Expect(GetObject(workload.Name, workload)).NotTo(HaveOccurred())
				WaitRolloutWorkloadGeneration(rollout.Name, workload.Generation)
			})
		})
	})

	KruiseDescribe("Others", func() {
		It("Patch batch id to pods: normal case", func() {
			By("Creating Rollout...")
			rollout := &v1alpha1.Rollout{}
			Expect(ReadYamlToObject("./test_data/rollout/rollout_canary_base.yaml", rollout)).ToNot(HaveOccurred())
			rollout.Spec.ObjectRef.WorkloadRef = &v1alpha1.WorkloadRef{
				APIVersion: "apps.kruise.io/v1beta1",
				Kind:       "StatefulSet",
				Name:       "echoserver",
			}
			rollout.Spec.Strategy.Canary.TrafficRoutings = nil
			CreateObject(rollout)

			By("Creating workload and waiting for all pods ready...")
			// headless-service
			headlessService := &v1.Service{}
			Expect(ReadYamlToObject("./test_data/rollout/headless_service.yaml", headlessService)).ToNot(HaveOccurred())
			CreateObject(headlessService)
			// service
			service := &v1.Service{}
			Expect(ReadYamlToObject("./test_data/rollout/service.yaml", service)).ToNot(HaveOccurred())
			CreateObject(service)
			// ingress
			ingress := &netv1.Ingress{}
			Expect(ReadYamlToObject("./test_data/rollout/nginx_ingress.yaml", ingress)).ToNot(HaveOccurred())
			CreateObject(ingress)
			// workload
			workload := &appsv1beta1.StatefulSet{}
			Expect(ReadYamlToObject("./test_data/rollout/advanced_statefulset.yaml", workload)).ToNot(HaveOccurred())
			workload.Labels[v1alpha1.RolloutIDLabel] = "1"
			CreateObject(workload)
			WaitAdvancedStatefulSetPodsReady(workload)

			By("Update statefulset env NODE_NAME from(version1) -> to(version2)")
			newEnvs := mergeEnvVar(workload.Spec.Template.Spec.Containers[0].Env, v1.EnvVar{Name: "NODE_NAME", Value: "version2"})
			workload.Spec.Template.Spec.Containers[0].Env = newEnvs
			UpdateAdvancedStatefulSet(workload)

			// wait step 1 complete
			By("wait step(1) pause")
			WaitRolloutCanaryStepPaused(rollout.Name, 1)
			CheckPodBatchLabel(workload.Namespace, workload.Spec.Selector, "1", "1", 1)

			// resume rollout canary
			ResumeRolloutCanary(rollout.Name)
			By("resume rollout, and wait next step(2)")
			WaitRolloutCanaryStepPaused(rollout.Name, 2)
			CheckPodBatchLabel(workload.Namespace, workload.Spec.Selector, "1", "2", 1)

			// resume rollout
			ResumeRolloutCanary(rollout.Name)
			By("check rollout canary status success, resume rollout, and wait rollout canary complete")
			WaitRolloutStatusPhase(rollout.Name, v1alpha1.RolloutPhaseHealthy)
			WaitAdvancedStatefulSetPodsReady(workload)

			// check batch id after rollout
			By("rollout completed, and check pod batch label")
			CheckPodBatchLabel(workload.Namespace, workload.Spec.Selector, "1", "1", 1)
			CheckPodBatchLabel(workload.Namespace, workload.Spec.Selector, "1", "2", 1)
			CheckPodBatchLabel(workload.Namespace, workload.Spec.Selector, "1", "3", 1)
			CheckPodBatchLabel(workload.Namespace, workload.Spec.Selector, "1", "4", 1)
			CheckPodBatchLabel(workload.Namespace, workload.Spec.Selector, "1", "5", 1)
		})

		It("patch batch id to pods: scaling case", func() {
			By("Creating Rollout...")
			rollout := &v1alpha1.Rollout{}
			Expect(ReadYamlToObject("./test_data/rollout/rollout_canary_base.yaml", rollout)).ToNot(HaveOccurred())
			rollout.Spec.ObjectRef.WorkloadRef = &v1alpha1.WorkloadRef{
				APIVersion: "apps.kruise.io/v1alpha1",
				Kind:       "CloneSet",
				Name:       "echoserver",
			}
			rollout.Spec.Strategy.Canary.Steps = []v1alpha1.CanaryStep{
				{
					TrafficRoutingStrategy: v1alpha1.TrafficRoutingStrategy{
						Weight: utilpointer.Int32(20),
					},
					Pause: v1alpha1.RolloutPause{
						Duration: utilpointer.Int32(10),
					},
				},
				{
					TrafficRoutingStrategy: v1alpha1.TrafficRoutingStrategy{
						Weight: utilpointer.Int32(40),
					},
					Pause: v1alpha1.RolloutPause{},
				},
				{
					TrafficRoutingStrategy: v1alpha1.TrafficRoutingStrategy{
						Weight: utilpointer.Int32(60),
					},
					Pause: v1alpha1.RolloutPause{
						Duration: utilpointer.Int32(10),
					},
				},
				{
					TrafficRoutingStrategy: v1alpha1.TrafficRoutingStrategy{
						Weight: utilpointer.Int32(100),
					},
					Pause: v1alpha1.RolloutPause{
						Duration: utilpointer.Int32(10),
					},
				},
			}
			CreateObject(rollout)
			By("Creating workload and waiting for all pods ready...")
			// service
			service := &v1.Service{}
			Expect(ReadYamlToObject("./test_data/rollout/service.yaml", service)).ToNot(HaveOccurred())
			CreateObject(service)
			// ingress
			ingress := &netv1.Ingress{}
			Expect(ReadYamlToObject("./test_data/rollout/nginx_ingress.yaml", ingress)).ToNot(HaveOccurred())
			CreateObject(ingress)
			// workload
			workload := &appsv1alpha1.CloneSet{}
			Expect(ReadYamlToObject("./test_data/rollout/cloneset.yaml", workload)).ToNot(HaveOccurred())
			workload.Labels[v1alpha1.RolloutIDLabel] = "1"
			CreateObject(workload)
			WaitCloneSetAllPodsReady(workload)

			// v1 -> v2, start rollout action
			By("Update cloneset env NODE_NAME from(version1) -> to(version2)")
			newEnvs := mergeEnvVar(workload.Spec.Template.Spec.Containers[0].Env, v1.EnvVar{Name: "NODE_NAME", Value: "version2"})
			workload.Spec.Template.Spec.Containers[0].Env = newEnvs
			UpdateCloneSet(workload)
			time.Sleep(time.Second * 2)

			// wait step 2 complete
			By("wait step(2) pause")
			WaitRolloutCanaryStepPaused(rollout.Name, 2)
			CheckPodBatchLabel(workload.Namespace, workload.Spec.Selector, "1", "1", 1)
			CheckPodBatchLabel(workload.Namespace, workload.Spec.Selector, "1", "2", 1)

			// scale up replicas, 5 -> 10
			By("scaling up CloneSet from 5 -> 10")
			Expect(GetObject(workload.Name, workload)).NotTo(HaveOccurred())
			workload.Spec.Replicas = utilpointer.Int32(10)
			UpdateCloneSet(workload)
			Eventually(func() bool {
				object := &v1alpha1.Rollout{}
				Expect(GetObject(rollout.Name, object)).NotTo(HaveOccurred())
				return object.Status.CanaryStatus.CanaryReadyReplicas == 4
			}, 5*time.Minute, time.Second).Should(BeTrue())

			// check pod batch label after scale
			By("check pod batch label after scale")
			CheckPodBatchLabel(workload.Namespace, workload.Spec.Selector, "1", "1", 1)
			CheckPodBatchLabel(workload.Namespace, workload.Spec.Selector, "1", "2", 3)

			// resume rollout canary
			By("check rollout canary status success, resume rollout, and wait rollout canary complete")
			ResumeRolloutCanary(rollout.Name)
			WaitRolloutStatusPhase(rollout.Name, v1alpha1.RolloutPhaseHealthy)
			WaitCloneSetAllPodsReady(workload)

			By("rollout completed, and check pod batch label")
			CheckPodBatchLabel(workload.Namespace, workload.Spec.Selector, "1", "1", 1)
			CheckPodBatchLabel(workload.Namespace, workload.Spec.Selector, "1", "2", 3)
			CheckPodBatchLabel(workload.Namespace, workload.Spec.Selector, "1", "3", 2)
			CheckPodBatchLabel(workload.Namespace, workload.Spec.Selector, "1", "4", 4)
		})

		It("patch batch id to pods: rollback case", func() {
			By("Creating Rollout...")
			rollout := &v1alpha1.Rollout{}
			Expect(ReadYamlToObject("./test_data/rollout/rollout_canary_base.yaml", rollout)).ToNot(HaveOccurred())
			rollout.Spec.ObjectRef.WorkloadRef = &v1alpha1.WorkloadRef{
				APIVersion: "apps.kruise.io/v1alpha1",
				Kind:       "CloneSet",
				Name:       "echoserver",
			}
			rollout.Spec.Strategy.Canary.TrafficRoutings = nil
			rollout.Annotations = map[string]string{
				v1alpha1.RollbackInBatchAnnotation: "true",
			}
			rollout.Spec.Strategy.Canary.Steps = []v1alpha1.CanaryStep{
				{
					TrafficRoutingStrategy: v1alpha1.TrafficRoutingStrategy{
						Weight: utilpointer.Int32(20),
					},
					Pause: v1alpha1.RolloutPause{},
				},
				{
					TrafficRoutingStrategy: v1alpha1.TrafficRoutingStrategy{
						Weight: utilpointer.Int32(40),
					},
					Pause: v1alpha1.RolloutPause{},
				},
				{
					TrafficRoutingStrategy: v1alpha1.TrafficRoutingStrategy{
						Weight: utilpointer.Int32(60),
					},
					Pause: v1alpha1.RolloutPause{},
				},
				{
					TrafficRoutingStrategy: v1alpha1.TrafficRoutingStrategy{
						Weight: utilpointer.Int32(80),
					},
					Pause: v1alpha1.RolloutPause{},
				},
				{
					TrafficRoutingStrategy: v1alpha1.TrafficRoutingStrategy{
						Weight: utilpointer.Int32(100),
					},
					Pause: v1alpha1.RolloutPause{
						Duration: utilpointer.Int32(0),
					},
				},
			}
			CreateObject(rollout)

			By("Creating workload and waiting for all pods ready...")
			workload := &appsv1alpha1.CloneSet{}
			Expect(ReadYamlToObject("./test_data/rollout/cloneset.yaml", workload)).ToNot(HaveOccurred())
			workload.Labels[v1alpha1.RolloutIDLabel] = "1"
			CreateObject(workload)
			WaitCloneSetAllPodsReady(workload)

			// v1 -> v2, start rollout action
			By("Update cloneSet env NODE_NAME from(version1) -> to(version2)")
			newEnvs := mergeEnvVar(workload.Spec.Template.Spec.Containers[0].Env, v1.EnvVar{Name: "NODE_NAME", Value: "version2"})
			workload.Spec.Template.Spec.Containers[0].Env = newEnvs
			UpdateCloneSet(workload)

			By("wait step(1) pause")
			WaitRolloutCanaryStepPaused(rollout.Name, 1)
			CheckPodBatchLabel(workload.Namespace, workload.Spec.Selector, "1", "1", 1)

			By("wait step(2) pause")
			ResumeRolloutCanary(rollout.Name)
			WaitRolloutCanaryStepPaused(rollout.Name, 2)
			CheckPodBatchLabel(workload.Namespace, workload.Spec.Selector, "1", "2", 1)

			By("wait step(3) pause")
			ResumeRolloutCanary(rollout.Name)
			WaitRolloutCanaryStepPaused(rollout.Name, 3)
			CheckPodBatchLabel(workload.Namespace, workload.Spec.Selector, "1", "1", 1)
			CheckPodBatchLabel(workload.Namespace, workload.Spec.Selector, "1", "2", 1)
			CheckPodBatchLabel(workload.Namespace, workload.Spec.Selector, "1", "3", 1)

			By("Update cloneSet env NODE_NAME from(version2) -> to(version1)")
			Expect(GetObject(workload.Name, workload)).NotTo(HaveOccurred())
			newEnvs = mergeEnvVar(workload.Spec.Template.Spec.Containers[0].Env, v1.EnvVar{Name: "NODE_NAME", Value: "version1"})
			workload.Labels[v1alpha1.RolloutIDLabel] = "2"
			workload.Spec.Template.Spec.Containers[0].Env = newEnvs
			UpdateCloneSet(workload)
			time.Sleep(10 * time.Second)

			// make sure disable quickly rollback policy
			By("Wait step (1) paused")
			WaitRolloutCanaryStepPaused(rollout.Name, 1)
			CheckPodBatchLabel(workload.Namespace, workload.Spec.Selector, "2", "1", 1)

			By("wait step(2) pause")
			ResumeRolloutCanary(rollout.Name)
			WaitRolloutCanaryStepPaused(rollout.Name, 2)
			CheckPodBatchLabel(workload.Namespace, workload.Spec.Selector, "2", "2", 1)

			By("wait step(3) pause")
			ResumeRolloutCanary(rollout.Name)
			WaitRolloutCanaryStepPaused(rollout.Name, 3)
			CheckPodBatchLabel(workload.Namespace, workload.Spec.Selector, "2", "3", 1)

			By("wait step(4) pause")
			ResumeRolloutCanary(rollout.Name)
			WaitRolloutCanaryStepPaused(rollout.Name, 4)
			CheckPodBatchLabel(workload.Namespace, workload.Spec.Selector, "2", "4", 1)

			By("Wait rollout complete")
			ResumeRolloutCanary(rollout.Name)
			WaitRolloutStatusPhase(rollout.Name, v1alpha1.RolloutPhaseHealthy)
			CheckPodBatchLabel(workload.Namespace, workload.Spec.Selector, "2", "1", 1)
			CheckPodBatchLabel(workload.Namespace, workload.Spec.Selector, "2", "2", 1)
			CheckPodBatchLabel(workload.Namespace, workload.Spec.Selector, "2", "3", 1)
			CheckPodBatchLabel(workload.Namespace, workload.Spec.Selector, "2", "4", 1)
			CheckPodBatchLabel(workload.Namespace, workload.Spec.Selector, "2", "5", 1)
		})

		It("patch batch id to pods: only rollout-id changes", func() {
			By("Creating Rollout...")
			rollout := &v1alpha1.Rollout{}
			Expect(ReadYamlToObject("./test_data/rollout/rollout_canary_base.yaml", rollout)).ToNot(HaveOccurred())
			rollout.Spec.ObjectRef.WorkloadRef = &v1alpha1.WorkloadRef{
				APIVersion: "apps.kruise.io/v1alpha1",
				Kind:       "CloneSet",
				Name:       "echoserver",
			}
			rollout.Spec.Strategy.Canary.TrafficRoutings = nil
			rollout.Annotations = map[string]string{
				v1alpha1.RollbackInBatchAnnotation: "true",
			}
			rollout.Spec.Strategy.Canary.Steps = []v1alpha1.CanaryStep{
				{
					TrafficRoutingStrategy: v1alpha1.TrafficRoutingStrategy{
						Weight: utilpointer.Int32(20),
					},
					Pause: v1alpha1.RolloutPause{},
				},
				{
					TrafficRoutingStrategy: v1alpha1.TrafficRoutingStrategy{
						Weight: utilpointer.Int32(40),
					},
					Pause: v1alpha1.RolloutPause{},
				},
				{
					TrafficRoutingStrategy: v1alpha1.TrafficRoutingStrategy{
						Weight: utilpointer.Int32(60),
					},
					Pause: v1alpha1.RolloutPause{},
				},
				{
					TrafficRoutingStrategy: v1alpha1.TrafficRoutingStrategy{
						Weight: utilpointer.Int32(80),
					},
					Pause: v1alpha1.RolloutPause{},
				},
				{
					TrafficRoutingStrategy: v1alpha1.TrafficRoutingStrategy{
						Weight: utilpointer.Int32(100),
					},
					Pause: v1alpha1.RolloutPause{
						Duration: utilpointer.Int32(0),
					},
				},
			}
			CreateObject(rollout)

			By("Creating workload and waiting for all pods ready...")
			workload := &appsv1alpha1.CloneSet{}
			Expect(ReadYamlToObject("./test_data/rollout/cloneset.yaml", workload)).ToNot(HaveOccurred())
			CreateObject(workload)
			WaitCloneSetAllPodsReady(workload)

			By("Only update rollout id = '1', and start rollout")
			workload.Labels[v1alpha1.RolloutIDLabel] = "1"
			workload.Annotations[util.InRolloutProgressingAnnotation] = "true"
			UpdateCloneSet(workload)

			By("wait step(1) pause")
			WaitRolloutCanaryStepPaused(rollout.Name, 1)
			CheckPodBatchLabel(workload.Namespace, workload.Spec.Selector, "1", "1", 1)

			By("wait step(2) pause")
			ResumeRolloutCanary(rollout.Name)
			WaitRolloutCanaryStepPaused(rollout.Name, 2)
			CheckPodBatchLabel(workload.Namespace, workload.Spec.Selector, "1", "2", 1)

			By("wait step(3) pause")
			ResumeRolloutCanary(rollout.Name)
			WaitRolloutCanaryStepPaused(rollout.Name, 3)
			CheckPodBatchLabel(workload.Namespace, workload.Spec.Selector, "1", "3", 1)

			By("Only update rollout id = '2', and check batch label again")
			workload.Labels[v1alpha1.RolloutIDLabel] = "2"
			UpdateCloneSet(workload)

			By("wait step(3) pause again")
			WaitRolloutCanaryStepPaused(rollout.Name, 3)
			time.Sleep(30 * time.Second)
			CheckPodBatchLabel(workload.Namespace, workload.Spec.Selector, "2", "1", 1)
			CheckPodBatchLabel(workload.Namespace, workload.Spec.Selector, "2", "2", 1)
			CheckPodBatchLabel(workload.Namespace, workload.Spec.Selector, "2", "3", 1)

			By("wait step(4) pause")
			ResumeRolloutCanary(rollout.Name)
			WaitRolloutCanaryStepPaused(rollout.Name, 4)
			CheckPodBatchLabel(workload.Namespace, workload.Spec.Selector, "2", "4", 1)

			By("Wait rollout complete")
			ResumeRolloutCanary(rollout.Name)
			WaitRolloutStatusPhase(rollout.Name, v1alpha1.RolloutPhaseHealthy)
			CheckPodBatchLabel(workload.Namespace, workload.Spec.Selector, "2", "1", 1)
			CheckPodBatchLabel(workload.Namespace, workload.Spec.Selector, "2", "2", 1)
			CheckPodBatchLabel(workload.Namespace, workload.Spec.Selector, "2", "3", 1)
			CheckPodBatchLabel(workload.Namespace, workload.Spec.Selector, "2", "4", 1)
			CheckPodBatchLabel(workload.Namespace, workload.Spec.Selector, "2", "5", 1)
		})

		It("patch batch id to pods: only change rollout-id after rolling the first step", func() {
			By("Creating Rollout...")
			rollout := &v1alpha1.Rollout{}
			Expect(ReadYamlToObject("./test_data/rollout/rollout_canary_base.yaml", rollout)).ToNot(HaveOccurred())
			rollout.Spec.ObjectRef.WorkloadRef = &v1alpha1.WorkloadRef{
				APIVersion: "apps.kruise.io/v1alpha1",
				Kind:       "CloneSet",
				Name:       "echoserver",
			}
			rollout.Spec.Strategy.Canary.TrafficRoutings = nil
			rollout.Annotations = map[string]string{
				v1alpha1.RollbackInBatchAnnotation: "true",
			}
			rollout.Spec.Strategy.Canary.Steps = []v1alpha1.CanaryStep{
				{
					TrafficRoutingStrategy: v1alpha1.TrafficRoutingStrategy{
						Weight: utilpointer.Int32(20),
					},
					Pause: v1alpha1.RolloutPause{},
				},
				{
					TrafficRoutingStrategy: v1alpha1.TrafficRoutingStrategy{
						Weight: utilpointer.Int32(40),
					},
					Pause: v1alpha1.RolloutPause{},
				},
				{
					TrafficRoutingStrategy: v1alpha1.TrafficRoutingStrategy{
						Weight: utilpointer.Int32(60),
					},
					Pause: v1alpha1.RolloutPause{},
				},
				{
					TrafficRoutingStrategy: v1alpha1.TrafficRoutingStrategy{
						Weight: utilpointer.Int32(80),
					},
					Pause: v1alpha1.RolloutPause{},
				},
				{
					TrafficRoutingStrategy: v1alpha1.TrafficRoutingStrategy{
						Weight: utilpointer.Int32(100),
					},
					Pause: v1alpha1.RolloutPause{
						Duration: utilpointer.Int32(0),
					},
				},
			}
			CreateObject(rollout)

			By("Creating workload and waiting for all pods ready...")
			workload := &appsv1alpha1.CloneSet{}
			Expect(ReadYamlToObject("./test_data/rollout/cloneset.yaml", workload)).ToNot(HaveOccurred())
			CreateObject(workload)
			WaitCloneSetAllPodsReady(workload)

			By("Only update rollout id = '1', and start rollout")
			workload.Labels[v1alpha1.RolloutIDLabel] = "1"
			workload.Annotations[util.InRolloutProgressingAnnotation] = "true"
			UpdateCloneSet(workload)

			By("wait step(1) pause")
			WaitRolloutCanaryStepPaused(rollout.Name, 1)
			CheckPodBatchLabel(workload.Namespace, workload.Spec.Selector, "1", "1", 1)

			By("Only update rollout id = '2', and check batch label again")
			workload.Labels[v1alpha1.RolloutIDLabel] = "2"
			UpdateCloneSet(workload)

			By("wait 30s")
			time.Sleep(30 * time.Second)

			By("wait step(1) pause")
			WaitRolloutCanaryStepPaused(rollout.Name, 1)
			CheckPodBatchLabel(workload.Namespace, workload.Spec.Selector, "2", "1", 1)

			By("wait step(2) pause")
			ResumeRolloutCanary(rollout.Name)
			WaitRolloutCanaryStepPaused(rollout.Name, 2)
			CheckPodBatchLabel(workload.Namespace, workload.Spec.Selector, "2", "2", 1)

			By("wait step(3) pause")
			ResumeRolloutCanary(rollout.Name)
			WaitRolloutCanaryStepPaused(rollout.Name, 3)
			CheckPodBatchLabel(workload.Namespace, workload.Spec.Selector, "2", "3", 1)

			By("wait step(4) pause")
			ResumeRolloutCanary(rollout.Name)
			WaitRolloutCanaryStepPaused(rollout.Name, 4)
			CheckPodBatchLabel(workload.Namespace, workload.Spec.Selector, "2", "4", 1)

			By("Wait rollout complete")
			ResumeRolloutCanary(rollout.Name)
			WaitRolloutStatusPhase(rollout.Name, v1alpha1.RolloutPhaseHealthy)
			CheckPodBatchLabel(workload.Namespace, workload.Spec.Selector, "2", "1", 1)
			CheckPodBatchLabel(workload.Namespace, workload.Spec.Selector, "2", "2", 1)
			CheckPodBatchLabel(workload.Namespace, workload.Spec.Selector, "2", "3", 1)
			CheckPodBatchLabel(workload.Namespace, workload.Spec.Selector, "2", "4", 1)
			CheckPodBatchLabel(workload.Namespace, workload.Spec.Selector, "2", "5", 1)
		})
	})

	KruiseDescribe("Test", func() {
		It("failure threshold", func() {
			By("Creating Rollout...")
			rollout := &v1alpha1.Rollout{}
			Expect(ReadYamlToObject("./test_data/rollout/rollout_canary_base.yaml", rollout)).ToNot(HaveOccurred())
			rollout.Spec.ObjectRef.WorkloadRef = &v1alpha1.WorkloadRef{
				APIVersion: "apps.kruise.io/v1alpha1",
				Kind:       "CloneSet",
				Name:       "echoserver",
			}
			rollout.Spec.Strategy.Canary = &v1alpha1.CanaryStrategy{
				FailureThreshold: &intstr.IntOrString{Type: intstr.String, StrVal: "20%"},
				Steps: []v1alpha1.CanaryStep{
					{
						TrafficRoutingStrategy: v1alpha1.TrafficRoutingStrategy{
							Weight: utilpointer.Int32(10),
						},
						Pause: v1alpha1.RolloutPause{},
					},
					{
						TrafficRoutingStrategy: v1alpha1.TrafficRoutingStrategy{
							Weight: utilpointer.Int32(30),
						},
						Pause: v1alpha1.RolloutPause{},
					},
					{
						TrafficRoutingStrategy: v1alpha1.TrafficRoutingStrategy{
							Weight: utilpointer.Int32(60),
						},
						Pause: v1alpha1.RolloutPause{},
					},
					{
						TrafficRoutingStrategy: v1alpha1.TrafficRoutingStrategy{
							Weight: utilpointer.Int32(100),
						},
						Pause: v1alpha1.RolloutPause{},
					},
				},
			}
			CreateObject(rollout)

			By("Creating workload and waiting for all pods ready...")
			workload := &appsv1alpha1.CloneSet{}
			Expect(ReadYamlToObject("./test_data/rollout/cloneset.yaml", workload)).ToNot(HaveOccurred())
			workload.Spec.Replicas = utilpointer.Int32(10)
			workload.Spec.UpdateStrategy.MaxUnavailable = &intstr.IntOrString{Type: intstr.String, StrVal: "100%"}
			CreateObject(workload)
			WaitCloneSetAllPodsReady(workload)

			checkUpdateReadyPods := func(lower, upper int32) bool {
				Expect(GetObject(workload.Name, workload)).NotTo(HaveOccurred())
				return lower <= workload.Status.UpdatedReadyReplicas && workload.Status.UpdatedReadyReplicas <= upper
			}

			By("start rollout")
			workload.Labels[v1alpha1.RolloutIDLabel] = "1"
			newEnvs := mergeEnvVar(workload.Spec.Template.Spec.Containers[0].Env, v1.EnvVar{Name: "NODE_NAME", Value: "version2"})
			workload.Spec.Template.Spec.Containers[0].Env = newEnvs
			UpdateCloneSet(workload)

			By("wait step(1) pause")
			WaitRolloutCanaryStepPaused(rollout.Name, 1)
			Expect(checkUpdateReadyPods(1, 1)).Should(BeTrue())
			CheckPodBatchLabel(workload.Namespace, workload.Spec.Selector, "1", "1", 1)

			By("wait step(2) pause")
			ResumeRolloutCanary(rollout.Name)
			WaitRolloutCanaryStepPaused(rollout.Name, 2)
			Expect(checkUpdateReadyPods(2, 3)).Should(BeTrue())
			CheckPodBatchLabel(workload.Namespace, workload.Spec.Selector, "1", "2", 2)

			By("wait step(3) pause")
			ResumeRolloutCanary(rollout.Name)
			WaitRolloutCanaryStepPaused(rollout.Name, 3)
			Expect(checkUpdateReadyPods(4, 6)).Should(BeTrue())
			CheckPodBatchLabel(workload.Namespace, workload.Spec.Selector, "1", "3", 3)

			By("wait step(4) pause")
			ResumeRolloutCanary(rollout.Name)
			WaitRolloutCanaryStepPaused(rollout.Name, 4)
			Expect(checkUpdateReadyPods(8, 10)).Should(BeTrue())
			CheckPodBatchLabel(workload.Namespace, workload.Spec.Selector, "1", "4", 4)
		})
	})

	KruiseDescribe("Advanced Deployment canary rollout with Ingress", func() {
		It("advanced deployment rolling with traffic case", func() {
			By("Creating Rollout...")
			rollout := &v1alpha1.Rollout{}
			Expect(ReadYamlToObject("./test_data/rollout/rollout_canary_base.yaml", rollout)).ToNot(HaveOccurred())
			rollout.Annotations = map[string]string{
				v1alpha1.RolloutStyleAnnotation: string(v1alpha1.PartitionRollingStyle),
			}
			rollout.Spec.Strategy.Canary.Steps = []v1alpha1.CanaryStep{
				{
					TrafficRoutingStrategy: v1alpha1.TrafficRoutingStrategy{
						Weight: utilpointer.Int32(20),
					},
					Pause: v1alpha1.RolloutPause{},
				},
				{
					TrafficRoutingStrategy: v1alpha1.TrafficRoutingStrategy{
						Weight: utilpointer.Int32(60),
					},
					Pause: v1alpha1.RolloutPause{},
				},
			}
			rollout.Spec.ObjectRef.WorkloadRef = &v1alpha1.WorkloadRef{
				APIVersion: "apps/v1",
				Kind:       "Deployment",
				Name:       "echoserver",
			}
			CreateObject(rollout)

			By("Creating workload and waiting for all pods ready...")
			// service
			service := &v1.Service{}
			Expect(ReadYamlToObject("./test_data/rollout/service.yaml", service)).ToNot(HaveOccurred())
			CreateObject(service)
			// ingress
			ingress := &netv1.Ingress{}
			Expect(ReadYamlToObject("./test_data/rollout/nginx_ingress.yaml", ingress)).ToNot(HaveOccurred())
			CreateObject(ingress)
			// workload
			workload := &apps.Deployment{}
			Expect(ReadYamlToObject("./test_data/rollout/deployment.yaml", workload)).ToNot(HaveOccurred())
			CreateObject(workload)
			WaitDeploymentAllPodsReady(workload)

			// check rollout status
			Expect(GetObject(rollout.Name, rollout)).NotTo(HaveOccurred())
			Expect(GetObject(workload.Name, workload)).NotTo(HaveOccurred())
			Expect(rollout.Status.Phase).Should(Equal(v1alpha1.RolloutPhaseHealthy))
			By("check rollout status & paused success")

			// v1 -> v2, start rollout action
			newEnvs := mergeEnvVar(workload.Spec.Template.Spec.Containers[0].Env, v1.EnvVar{Name: "NODE_NAME", Value: "version2"})
			workload.Spec.Template.Spec.Containers[0].Env = newEnvs
			UpdateDeployment(workload)
			By("Update cloneSet env NODE_NAME from(version1) -> to(version2)")
			// wait step 1 complete
			WaitRolloutCanaryStepPaused(rollout.Name, 1)
			stableRevision := GetStableRSRevision(workload)
			By(stableRevision)
			Expect(GetObject(rollout.Name, rollout)).NotTo(HaveOccurred())
			Expect(rollout.Status.CanaryStatus.StableRevision).Should(Equal(stableRevision))

			// check workload status & paused
			Expect(GetObject(workload.Name, workload)).NotTo(HaveOccurred())
			Expect(workload.Status.UpdatedReplicas).Should(BeNumerically("==", 1))
			strategy := util.GetDeploymentStrategy(workload)
			extraStatus := util.GetDeploymentExtraStatus(workload)
			Expect(extraStatus.UpdatedReadyReplicas).Should(BeNumerically("==", 1))
			Expect(strategy.Paused).Should(BeFalse())
			By("check cloneSet status & paused success")

			// check rollout status
			Expect(GetObject(workload.Name, workload)).NotTo(HaveOccurred())
			Expect(GetObject(rollout.Name, rollout)).NotTo(HaveOccurred())
			Expect(rollout.Status.Phase).Should(Equal(v1alpha1.RolloutPhaseProgressing))
			Expect(rollout.Status.CanaryStatus.StableRevision).Should(Equal(stableRevision))
			Expect(rollout.Status.CanaryStatus.CanaryRevision).Should(Equal(util.ComputeHash(&workload.Spec.Template, nil)))
			Expect(rollout.Status.CanaryStatus.PodTemplateHash).Should(Equal(GetCanaryRSRevision(workload)))
			canaryRevision := rollout.Status.CanaryStatus.PodTemplateHash
			Expect(rollout.Status.CanaryStatus.CurrentStepIndex).Should(BeNumerically("==", 1))
			Expect(rollout.Status.CanaryStatus.RolloutHash).Should(Equal(rollout.Annotations[util.RolloutHashAnnotation]))
			// check stable, canary service & ingress
			// stable service
			Expect(GetObject(service.Name, service)).NotTo(HaveOccurred())
			Expect(service.Spec.Selector[apps.DefaultDeploymentUniqueLabelKey]).Should(Equal(stableRevision))
			//canary service
			cService := &v1.Service{}
			Expect(GetObject(service.Name+"-canary", cService)).NotTo(HaveOccurred())
			Expect(cService.Spec.Selector[apps.DefaultDeploymentUniqueLabelKey]).Should(Equal(canaryRevision))
			// canary ingress
			cIngress := &netv1.Ingress{}
			Expect(GetObject(service.Name+"-canary", cIngress)).NotTo(HaveOccurred())
			Expect(cIngress.Annotations[fmt.Sprintf("%s/canary", nginxIngressAnnotationDefaultPrefix)]).Should(Equal("true"))
			Expect(cIngress.Annotations[fmt.Sprintf("%s/canary-weight", nginxIngressAnnotationDefaultPrefix)]).Should(Equal(fmt.Sprintf("%d", *rollout.Spec.Strategy.Canary.Steps[0].Weight)))

			// resume rollout canary
			ResumeRolloutCanary(rollout.Name)
			By("resume rollout, and wait next step(2)")
			WaitRolloutCanaryStepPaused(rollout.Name, 2)

			// check stable, canary service & ingress
			// canary ingress
			cIngress = &netv1.Ingress{}
			Expect(GetObject(service.Name+"-canary", cIngress)).NotTo(HaveOccurred())
			Expect(cIngress.Annotations[fmt.Sprintf("%s/canary-weight", nginxIngressAnnotationDefaultPrefix)]).Should(Equal(fmt.Sprintf("%d", *rollout.Spec.Strategy.Canary.Steps[1].Weight)))
			// cloneset
			Expect(GetObject(workload.Name, workload)).NotTo(HaveOccurred())
			Expect(workload.Status.UpdatedReplicas).Should(BeNumerically("==", 3))
			strategy = util.GetDeploymentStrategy(workload)
			extraStatus = util.GetDeploymentExtraStatus(workload)
			Expect(extraStatus.UpdatedReadyReplicas).Should(BeNumerically("==", 3))
			Expect(strategy.Paused).Should(BeFalse())

			// resume rollout
			ResumeRolloutCanary(rollout.Name)
			WaitRolloutStatusPhase(rollout.Name, v1alpha1.RolloutPhaseHealthy)
			WaitDeploymentAllPodsReady(workload)
			By("rollout completed, and check")

			// check service & ingress & deployment
			// ingress
			Expect(GetObject(ingress.Name, ingress)).NotTo(HaveOccurred())
			cIngress = &netv1.Ingress{}
			Expect(GetObject(fmt.Sprintf("%s-canary", ingress.Name), cIngress)).To(HaveOccurred())
			// service
			Expect(GetObject(service.Name, service)).NotTo(HaveOccurred())
			Expect(service.Spec.Selector[apps.DefaultDeploymentUniqueLabelKey]).Should(Equal(""))
			cService = &v1.Service{}
			Expect(GetObject(fmt.Sprintf("%s-canary", service.Name), cService)).To(HaveOccurred())
			// cloneset
			Expect(GetObject(workload.Name, workload)).NotTo(HaveOccurred())
			Expect(workload.Status.UpdatedReplicas).Should(BeNumerically("==", 5))
			Expect(workload.Status.AvailableReplicas).Should(BeNumerically("==", 5))
			for _, env := range workload.Spec.Template.Spec.Containers[0].Env {
				if env.Name == "NODE_NAME" {
					Expect(env.Value).Should(Equal("version2"))
				}
			}
			time.Sleep(time.Second * 3)

			// check progressing succeed
			Expect(GetObject(workload.Name, workload)).NotTo(HaveOccurred())
			Expect(GetObject(rollout.Name, rollout)).NotTo(HaveOccurred())
			cond := util.GetRolloutCondition(rollout.Status, v1alpha1.RolloutConditionProgressing)
			Expect(cond.Reason).Should(Equal(v1alpha1.ProgressingReasonCompleted))
			Expect(string(cond.Status)).Should(Equal(string(metav1.ConditionFalse)))
			cond = util.GetRolloutCondition(rollout.Status, v1alpha1.RolloutConditionSucceeded)
			Expect(string(cond.Status)).Should(Equal(string(metav1.ConditionTrue)))
			WaitRolloutWorkloadGeneration(rollout.Name, workload.Generation)
			//Expect(rollout.Status.CanaryStatus.StableRevision).Should(Equal(canaryRevision))

			// scale up replicas 5 -> 6
			workload.Spec.Replicas = utilpointer.Int32(6)
			UpdateDeployment(workload)
			By("Update cloneSet replicas from(5) -> to(6)")
			time.Sleep(time.Second * 2)

			Expect(GetObject(rollout.Name, rollout)).NotTo(HaveOccurred())
			Expect(GetObject(workload.Name, workload)).NotTo(HaveOccurred())
			WaitRolloutWorkloadGeneration(rollout.Name, workload.Generation)
		})

		It("advanced deployment continuous rolling case", func() {
			By("Creating Rollout...")
			rollout := &v1alpha1.Rollout{}
			Expect(ReadYamlToObject("./test_data/rollout/rollout_canary_base.yaml", rollout)).ToNot(HaveOccurred())
			rollout.Annotations = map[string]string{
				v1alpha1.RolloutStyleAnnotation: string(v1alpha1.PartitionRollingStyle),
			}
			rollout.Spec.Strategy.Canary.TrafficRoutings = nil
			rollout.Spec.Strategy.Canary.Steps = []v1alpha1.CanaryStep{
				{
					TrafficRoutingStrategy: v1alpha1.TrafficRoutingStrategy{
						Weight: utilpointer.Int32(20),
					},
					Pause: v1alpha1.RolloutPause{},
				},
				{
					TrafficRoutingStrategy: v1alpha1.TrafficRoutingStrategy{
						Weight: utilpointer.Int32(60),
					},
					Pause: v1alpha1.RolloutPause{},
				},
				{
					TrafficRoutingStrategy: v1alpha1.TrafficRoutingStrategy{
						Weight: utilpointer.Int32(100),
					},
					Pause: v1alpha1.RolloutPause{Duration: utilpointer.Int32(0)},
				},
			}
			rollout.Spec.ObjectRef.WorkloadRef = &v1alpha1.WorkloadRef{
				APIVersion: "apps/v1",
				Kind:       "Deployment",
				Name:       "echoserver",
			}
			CreateObject(rollout)

			By("Creating workload and waiting for all pods ready...")
			workload := &apps.Deployment{}
			Expect(ReadYamlToObject("./test_data/rollout/deployment.yaml", workload)).ToNot(HaveOccurred())
			CreateObject(workload)
			WaitDeploymentAllPodsReady(workload)

			// check rollout status
			Expect(GetObject(rollout.Name, rollout)).NotTo(HaveOccurred())
			Expect(GetObject(workload.Name, workload)).NotTo(HaveOccurred())
			Expect(rollout.Status.Phase).Should(Equal(v1alpha1.RolloutPhaseHealthy))
			By("check rollout status & paused success")

			// v1 -> v2, start rollout action
			By("update workload env NODE_NAME from(version1) -> to(version2)")
			newEnvs := mergeEnvVar(workload.Spec.Template.Spec.Containers[0].Env, v1.EnvVar{Name: "NODE_NAME", Value: "version2"})
			workload.Spec.Template.Spec.Containers[0].Env = newEnvs
			UpdateDeployment(workload)

			// wait step 1 complete
			WaitRolloutCanaryStepPaused(rollout.Name, 1)
			stableRevision := GetStableRSRevision(workload)
			Expect(GetObject(rollout.Name, rollout)).NotTo(HaveOccurred())
			Expect(rollout.Status.CanaryStatus.StableRevision).Should(Equal(stableRevision))

			// check workload status & paused
			Expect(GetObject(workload.Name, workload)).NotTo(HaveOccurred())
			Expect(workload.Status.UpdatedReplicas).Should(BeNumerically("==", 1))
			strategy := util.GetDeploymentStrategy(workload)
			extraStatus := util.GetDeploymentExtraStatus(workload)
			Expect(extraStatus.UpdatedReadyReplicas).Should(BeNumerically("==", 1))
			Expect(strategy.Paused).Should(BeFalse())
			By("check workload status & paused success")

			// resume rollout canary
			ResumeRolloutCanary(rollout.Name)
			By("resume rollout, and wait next step(2)")
			WaitRolloutCanaryStepPaused(rollout.Name, 2)

			Expect(GetObject(workload.Name, workload)).NotTo(HaveOccurred())
			Expect(workload.Status.UpdatedReplicas).Should(BeNumerically("==", 3))
			strategy = util.GetDeploymentStrategy(workload)
			extraStatus = util.GetDeploymentExtraStatus(workload)
			Expect(extraStatus.UpdatedReadyReplicas).Should(BeNumerically("==", 3))
			Expect(strategy.Paused).Should(BeFalse())

			By("update workload env NODE_NAME from(version2) -> to(version3)")
			newEnvs = mergeEnvVar(workload.Spec.Template.Spec.Containers[0].Env, v1.EnvVar{Name: "NODE_NAME", Value: "version3"})
			workload.Spec.Template.Spec.Containers[0].Env = newEnvs
			UpdateDeployment(workload)

			WaitRolloutCanaryStepPaused(rollout.Name, 1)
			stableRevision = workload.Labels[v1alpha1.DeploymentStableRevisionLabel]
			Expect(GetObject(rollout.Name, rollout)).NotTo(HaveOccurred())
			Expect(rollout.Status.CanaryStatus.StableRevision).Should(Equal(stableRevision))

			// check workload status & paused
			Expect(GetObject(workload.Name, workload)).NotTo(HaveOccurred())
			Expect(workload.Status.UpdatedReplicas).Should(BeNumerically("==", 1))
			strategy = util.GetDeploymentStrategy(workload)
			extraStatus = util.GetDeploymentExtraStatus(workload)
			Expect(extraStatus.UpdatedReadyReplicas).Should(BeNumerically("==", 1))
			Expect(strategy.Paused).Should(BeFalse())
			By("check workload status & paused success")

			// resume rollout canary
			ResumeRolloutCanary(rollout.Name)
			By("resume rollout, and wait next step(2)")
			WaitRolloutCanaryStepPaused(rollout.Name, 2)

			Expect(GetObject(workload.Name, workload)).NotTo(HaveOccurred())
			Expect(workload.Status.UpdatedReplicas).Should(BeNumerically("==", 3))
			strategy = util.GetDeploymentStrategy(workload)
			extraStatus = util.GetDeploymentExtraStatus(workload)
			Expect(extraStatus.UpdatedReadyReplicas).Should(BeNumerically("==", 3))
			Expect(strategy.Paused).Should(BeFalse())
		})

		It("advanced deployment rollback case", func() {
			By("Creating Rollout...")
			rollout := &v1alpha1.Rollout{}
			Expect(ReadYamlToObject("./test_data/rollout/rollout_canary_base.yaml", rollout)).ToNot(HaveOccurred())
			rollout.Annotations = map[string]string{
				v1alpha1.RolloutStyleAnnotation: string(v1alpha1.PartitionRollingStyle),
			}
			rollout.Spec.Strategy.Canary.TrafficRoutings = nil
			rollout.Spec.Strategy.Canary.Steps = []v1alpha1.CanaryStep{
				{
					TrafficRoutingStrategy: v1alpha1.TrafficRoutingStrategy{
						Weight: utilpointer.Int32(20),
					},
					Pause: v1alpha1.RolloutPause{},
				},
				{
					TrafficRoutingStrategy: v1alpha1.TrafficRoutingStrategy{
						Weight: utilpointer.Int32(60),
					},
					Pause: v1alpha1.RolloutPause{},
				},
				{
					TrafficRoutingStrategy: v1alpha1.TrafficRoutingStrategy{
						Weight: utilpointer.Int32(100),
					},
					Pause: v1alpha1.RolloutPause{Duration: utilpointer.Int32(0)},
				},
			}
			rollout.Spec.ObjectRef.WorkloadRef = &v1alpha1.WorkloadRef{
				APIVersion: "apps/v1",
				Kind:       "Deployment",
				Name:       "echoserver",
			}
			CreateObject(rollout)

			By("Creating workload and waiting for all pods ready...")
			workload := &apps.Deployment{}
			Expect(ReadYamlToObject("./test_data/rollout/deployment.yaml", workload)).ToNot(HaveOccurred())
			CreateObject(workload)
			WaitDeploymentAllPodsReady(workload)

			// check rollout status
			Expect(GetObject(rollout.Name, rollout)).NotTo(HaveOccurred())
			Expect(GetObject(workload.Name, workload)).NotTo(HaveOccurred())
			Expect(rollout.Status.Phase).Should(Equal(v1alpha1.RolloutPhaseHealthy))
			By("check rollout status & paused success")

			// v1 -> v2, start rollout action
			By("update cloneSet env NODE_NAME from(version1) -> to(version2)")
			newEnvs := mergeEnvVar(workload.Spec.Template.Spec.Containers[0].Env, v1.EnvVar{Name: "NODE_NAME", Value: "version2"})
			workload.Spec.Template.Spec.Containers[0].Env = newEnvs
			UpdateDeployment(workload)

			// wait step 1 complete
			WaitRolloutCanaryStepPaused(rollout.Name, 1)
			stableRevision := GetStableRSRevision(workload)
			Expect(GetObject(rollout.Name, rollout)).NotTo(HaveOccurred())
			Expect(rollout.Status.CanaryStatus.StableRevision).Should(Equal(stableRevision))

			// check workload status & paused
			Expect(GetObject(workload.Name, workload)).NotTo(HaveOccurred())
			Expect(workload.Status.UpdatedReplicas).Should(BeNumerically("==", 1))
			strategy := util.GetDeploymentStrategy(workload)
			extraStatus := util.GetDeploymentExtraStatus(workload)
			Expect(extraStatus.UpdatedReadyReplicas).Should(BeNumerically("==", 1))
			Expect(strategy.Paused).Should(BeFalse())
			By("check workload status & paused success")

			// resume rollout canary
			ResumeRolloutCanary(rollout.Name)
			By("resume rollout, and wait next step(2)")
			WaitRolloutCanaryStepPaused(rollout.Name, 2)

			Expect(GetObject(workload.Name, workload)).NotTo(HaveOccurred())
			Expect(workload.Status.UpdatedReplicas).Should(BeNumerically("==", 3))
			strategy = util.GetDeploymentStrategy(workload)
			extraStatus = util.GetDeploymentExtraStatus(workload)
			Expect(extraStatus.UpdatedReadyReplicas).Should(BeNumerically("==", 3))
			Expect(strategy.Paused).Should(BeFalse())

			By("update workload env NODE_NAME from(version2) -> to(version1)")
			newEnvs = mergeEnvVar(workload.Spec.Template.Spec.Containers[0].Env, v1.EnvVar{Name: "NODE_NAME", Value: "version1"})
			workload.Spec.Template.Spec.Containers[0].Env = newEnvs
			UpdateDeployment(workload)

			WaitRolloutStatusPhase(rollout.Name, v1alpha1.RolloutPhaseHealthy)
			WaitDeploymentAllPodsReady(workload)
		})

		It("advanced deployment delete rollout case", func() {
			By("Creating Rollout...")
			rollout := &v1alpha1.Rollout{}
			Expect(ReadYamlToObject("./test_data/rollout/rollout_canary_base.yaml", rollout)).ToNot(HaveOccurred())
			rollout.Annotations = map[string]string{
				v1alpha1.RolloutStyleAnnotation: string(v1alpha1.PartitionRollingStyle),
			}
			rollout.Spec.Strategy.Canary.TrafficRoutings = nil
			rollout.Spec.Strategy.Canary.Steps = []v1alpha1.CanaryStep{
				{
					TrafficRoutingStrategy: v1alpha1.TrafficRoutingStrategy{
						Weight: utilpointer.Int32(20),
					},
					Pause: v1alpha1.RolloutPause{},
				},
				{
					TrafficRoutingStrategy: v1alpha1.TrafficRoutingStrategy{
						Weight: utilpointer.Int32(60),
					},
					Pause: v1alpha1.RolloutPause{},
				},
				{
					TrafficRoutingStrategy: v1alpha1.TrafficRoutingStrategy{
						Weight: utilpointer.Int32(100),
					},
					Pause: v1alpha1.RolloutPause{Duration: utilpointer.Int32(0)},
				},
			}
			rollout.Spec.ObjectRef.WorkloadRef = &v1alpha1.WorkloadRef{
				APIVersion: "apps/v1",
				Kind:       "Deployment",
				Name:       "echoserver",
			}
			CreateObject(rollout)

			By("Creating workload and waiting for all pods ready...")
			workload := &apps.Deployment{}
			Expect(ReadYamlToObject("./test_data/rollout/deployment.yaml", workload)).ToNot(HaveOccurred())
			CreateObject(workload)
			WaitDeploymentAllPodsReady(workload)

			// check rollout status
			Expect(GetObject(rollout.Name, rollout)).NotTo(HaveOccurred())
			Expect(GetObject(workload.Name, workload)).NotTo(HaveOccurred())
			Expect(rollout.Status.Phase).Should(Equal(v1alpha1.RolloutPhaseHealthy))
			By("check rollout status & paused success")

			// v1 -> v2, start rollout action
			By("update workload env NODE_NAME from(version1) -> to(version2)")
			newEnvs := mergeEnvVar(workload.Spec.Template.Spec.Containers[0].Env, v1.EnvVar{Name: "NODE_NAME", Value: "version2"})
			workload.Spec.Template.Spec.Containers[0].Env = newEnvs
			UpdateDeployment(workload)

			// wait step 1 complete
			WaitRolloutCanaryStepPaused(rollout.Name, 1)
			stableRevision := GetStableRSRevision(workload)
			Expect(GetObject(rollout.Name, rollout)).NotTo(HaveOccurred())
			Expect(rollout.Status.CanaryStatus.StableRevision).Should(Equal(stableRevision))

			// check workload status & paused
			Expect(GetObject(workload.Name, workload)).NotTo(HaveOccurred())
			Expect(workload.Status.UpdatedReplicas).Should(BeNumerically("==", 1))
			strategy := util.GetDeploymentStrategy(workload)
			extraStatus := util.GetDeploymentExtraStatus(workload)
			Expect(extraStatus.UpdatedReadyReplicas).Should(BeNumerically("==", 1))
			Expect(strategy.Paused).Should(BeFalse())
			By("check workload status & paused success")

			By("delete rollout and check deployment")
			k8sClient.Delete(context.TODO(), rollout)
			WaitRolloutNotFound(rollout.Name)
			Expect(GetObject(workload.Name, workload)).NotTo(HaveOccurred())
			Expect(workload.Spec.Strategy.Type).Should(Equal(apps.RollingUpdateDeploymentStrategyType))
			Expect(workload.Spec.Paused).Should(BeFalse())
			WaitDeploymentAllPodsReady(workload)
		})

		It("advanced deployment scaling case", func() {
			By("Creating Rollout...")
			rollout := &v1alpha1.Rollout{}
			Expect(ReadYamlToObject("./test_data/rollout/rollout_canary_base.yaml", rollout)).ToNot(HaveOccurred())
			rollout.Annotations = map[string]string{
				v1alpha1.RolloutStyleAnnotation: string(v1alpha1.PartitionRollingStyle),
			}
			rollout.Spec.Strategy.Canary.TrafficRoutings = nil
			rollout.Spec.Strategy.Canary.Steps = []v1alpha1.CanaryStep{
				{
					TrafficRoutingStrategy: v1alpha1.TrafficRoutingStrategy{
						Weight: utilpointer.Int32(20),
					},
					Pause: v1alpha1.RolloutPause{},
				},
				{
					TrafficRoutingStrategy: v1alpha1.TrafficRoutingStrategy{
						Weight: utilpointer.Int32(60),
					},
					Pause: v1alpha1.RolloutPause{},
				},
				{
					TrafficRoutingStrategy: v1alpha1.TrafficRoutingStrategy{
						Weight: utilpointer.Int32(100),
					},
					Pause: v1alpha1.RolloutPause{Duration: utilpointer.Int32(0)},
				},
			}
			rollout.Spec.ObjectRef.WorkloadRef = &v1alpha1.WorkloadRef{
				APIVersion: "apps/v1",
				Kind:       "Deployment",
				Name:       "echoserver",
			}
			CreateObject(rollout)

			By("Creating workload and waiting for all pods ready...")
			workload := &apps.Deployment{}
			Expect(ReadYamlToObject("./test_data/rollout/deployment.yaml", workload)).ToNot(HaveOccurred())
			CreateObject(workload)
			WaitDeploymentAllPodsReady(workload)

			// check rollout status
			Expect(GetObject(rollout.Name, rollout)).NotTo(HaveOccurred())
			Expect(GetObject(workload.Name, workload)).NotTo(HaveOccurred())
			Expect(rollout.Status.Phase).Should(Equal(v1alpha1.RolloutPhaseHealthy))
			By("check rollout status & paused success")

			// v1 -> v2, start rollout action
			By("update workload env NODE_NAME from(version1) -> to(version2)")
			newEnvs := mergeEnvVar(workload.Spec.Template.Spec.Containers[0].Env, v1.EnvVar{Name: "NODE_NAME", Value: "version2"})
			workload.Spec.Template.Spec.Containers[0].Env = newEnvs
			UpdateDeployment(workload)

			// wait step 1 complete
			WaitRolloutCanaryStepPaused(rollout.Name, 1)
			stableRevision := GetStableRSRevision(workload)
			Expect(GetObject(rollout.Name, rollout)).NotTo(HaveOccurred())
			Expect(rollout.Status.CanaryStatus.StableRevision).Should(Equal(stableRevision))

			// check workload status & paused
			Expect(GetObject(workload.Name, workload)).NotTo(HaveOccurred())
			Expect(workload.Status.UpdatedReplicas).Should(BeNumerically("==", 1))
			strategy := util.GetDeploymentStrategy(workload)
			extraStatus := util.GetDeploymentExtraStatus(workload)
			Expect(extraStatus.UpdatedReadyReplicas).Should(BeNumerically("==", 1))
			Expect(strategy.Paused).Should(BeFalse())
			By("check workload status & paused success")

			By("scale up workload from 5 to 10, and check")
			workload.Spec.Replicas = utilpointer.Int32(10)
			UpdateDeployment(workload)
			Eventually(func() bool {
				object := &v1alpha1.Rollout{}
				Expect(GetObject(rollout.Name, object)).NotTo(HaveOccurred())
				return object.Status.CanaryStatus.CanaryReadyReplicas == 2
			}, 5*time.Minute, time.Second).Should(BeTrue())

			By("scale down workload from 10 to 5, and check")
			workload.Spec.Replicas = utilpointer.Int32(5)
			UpdateDeployment(workload)
			Eventually(func() bool {
				object := &v1alpha1.Rollout{}
				Expect(GetObject(rollout.Name, object)).NotTo(HaveOccurred())
				return object.Status.CanaryStatus.CanaryReadyReplicas == 1
			}, 5*time.Minute, time.Second).Should(BeTrue())

			By("rolling deployment to be completed")
			ResumeRolloutCanary(rollout.Name)
			WaitRolloutCanaryStepPaused(rollout.Name, 2)
			ResumeRolloutCanary(rollout.Name)
			WaitDeploymentAllPodsReady(workload)
		})
	})

	KruiseDescribe("DaemonSet canary rollout", func() {
		It("DaemonSet V1->V2: 1,100% Succeeded", func() {
			By("Creating Rollout...")
			rollout := &v1alpha1.Rollout{}
			Expect(ReadYamlToObject("./test_data/rollout/rollout_canary_daemonset_base.yaml", rollout)).ToNot(HaveOccurred())
			rollout.Spec.Strategy.Canary.Steps = []v1alpha1.CanaryStep{
				{
					Replicas: &intstr.IntOrString{IntVal: int32(*utilpointer.Int32(1)), Type: intstr.Int},
					Pause:    v1alpha1.RolloutPause{},
				},
				{
					Replicas: &intstr.IntOrString{IntVal: int32(*utilpointer.Int32Ptr(100)), Type: intstr.Int},
					Pause:    v1alpha1.RolloutPause{},
				},
			}
			rollout.Spec.ObjectRef.WorkloadRef = &v1alpha1.WorkloadRef{
				APIVersion: "apps.kruise.io/v1alpha1",
				Kind:       "DaemonSet",
				Name:       "fluentd-elasticsearch",
			}
			CreateObject(rollout)

			By("Creating workload and waiting for all pods ready...")
			// workload
			workload := &appsv1alpha1.DaemonSet{}
			Expect(ReadYamlToObject("./test_data/rollout/daemonset.yaml", workload)).ToNot(HaveOccurred())
			CreateObject(workload)
			WaitDaemonSetAllPodsReady(workload)

			// check rollout status
			By("check rollout status & paused success")
			Expect(GetObject(rollout.Name, rollout)).NotTo(HaveOccurred())
			Expect(GetObject(workload.Name, workload)).NotTo(HaveOccurred())
			Expect(rollout.Status.Phase).Should(Equal(v1alpha1.RolloutPhaseHealthy))

			// v1 -> v2, start rollout action
			By("Update daemonset env NODE_NAME from(version1) -> to(version2)")
			newEnvs := mergeEnvVar(workload.Spec.Template.Spec.Containers[0].Env, v1.EnvVar{Name: "NODE_NAME", Value: "version2"})
			workload.Spec.Template.Spec.Containers[0].Env = newEnvs
			UpdateDaemonSet(workload)
			// wait step 1 complete
			WaitRolloutCanaryStepPaused(rollout.Name, 1)

			// check workload status & paused
			Expect(GetObject(workload.Name, workload)).NotTo(HaveOccurred())
			Expect(workload.Status.UpdatedNumberScheduled).Should(BeNumerically("==", 1))
			Expect(workload.Status.NumberReady).Should(BeNumerically("==", workload.Status.DesiredNumberScheduled))
			Expect(*workload.Spec.UpdateStrategy.RollingUpdate.Paused).Should(BeFalse())
			By("check daemonset status & paused success")

			// check rollout status
			Expect(GetObject(rollout.Name, rollout)).NotTo(HaveOccurred())
			Expect(rollout.Status.Phase).Should(Equal(v1alpha1.RolloutPhaseProgressing))
			Expect(rollout.Status.CanaryStatus.CurrentStepIndex).Should(BeNumerically("==", 1))
			Expect(rollout.Status.CanaryStatus.RolloutHash).Should(Equal(rollout.Annotations[util.RolloutHashAnnotation]))

			// resume rollout canary
			ResumeRolloutCanary(rollout.Name)
			By("resume rollout, and wait next step(2)")
			WaitRolloutCanaryStepPaused(rollout.Name, 2)

			// resume rollout
			ResumeRolloutCanary(rollout.Name)
			WaitRolloutStatusPhase(rollout.Name, v1alpha1.RolloutPhaseHealthy)
			WaitDaemonSetAllPodsReady(workload)
			By("rollout completed, and check")

			// check daemonset
			Expect(GetObject(workload.Name, workload)).NotTo(HaveOccurred())
			Expect(workload.Status.UpdatedNumberScheduled).Should(BeNumerically("==", workload.Status.DesiredNumberScheduled))
			Expect(workload.Status.NumberReady).Should(BeNumerically("==", workload.Status.DesiredNumberScheduled))
			for _, env := range workload.Spec.Template.Spec.Containers[0].Env {
				if env.Name == "NODE_NAME" {
					Expect(env.Value).Should(Equal("version2"))
				}
			}
			time.Sleep(time.Second * 3)

			// check progressing succeed
			Expect(GetObject(workload.Name, workload)).NotTo(HaveOccurred())
			Expect(GetObject(rollout.Name, rollout)).NotTo(HaveOccurred())
			cond := util.GetRolloutCondition(rollout.Status, v1alpha1.RolloutConditionProgressing)
			Expect(cond.Reason).Should(Equal(v1alpha1.ProgressingReasonCompleted))
			Expect(string(cond.Status)).Should(Equal(string(metav1.ConditionFalse)))
			cond = util.GetRolloutCondition(rollout.Status, v1alpha1.RolloutConditionSucceeded)
			Expect(string(cond.Status)).Should(Equal(string(metav1.ConditionTrue)))
			WaitRolloutWorkloadGeneration(rollout.Name, workload.Generation)

		})

		It("V1->V2: Percentage, 1, 2 and continuous release v3", func() {
			By("Creating Rollout...")
			rollout := &v1alpha1.Rollout{}
			Expect(ReadYamlToObject("./test_data/rollout/rollout_canary_daemonset_interrupt.yaml", rollout)).ToNot(HaveOccurred())
			rollout.Spec.Strategy.Canary.Steps = []v1alpha1.CanaryStep{
				{
					Replicas: &intstr.IntOrString{IntVal: int32(*utilpointer.Int32(1)), Type: intstr.Int},
					Pause:    v1alpha1.RolloutPause{},
				},
				{
					Replicas: &intstr.IntOrString{IntVal: int32(*utilpointer.Int32Ptr(2)), Type: intstr.Int},
					Pause:    v1alpha1.RolloutPause{},
				},
				{
					Replicas: &intstr.IntOrString{IntVal: int32(*utilpointer.Int32Ptr(100)), Type: intstr.Int},
					Pause:    v1alpha1.RolloutPause{},
				},
			}
			rollout.Spec.ObjectRef.WorkloadRef = &v1alpha1.WorkloadRef{
				APIVersion: "apps.kruise.io/v1alpha1",
				Kind:       "DaemonSet",
				Name:       "fluentd-elasticsearch",
			}
			CreateObject(rollout)

			By("Creating workload and waiting for all pods ready...")
			// workload
			workload := &appsv1alpha1.DaemonSet{}
			Expect(ReadYamlToObject("./test_data/rollout/daemonset.yaml", workload)).ToNot(HaveOccurred())
			CreateObject(workload)
			WaitDaemonSetAllPodsReady(workload)

			// check rollout status
			Expect(GetObject(rollout.Name, rollout)).NotTo(HaveOccurred())
			Expect(GetObject(workload.Name, workload)).NotTo(HaveOccurred())
			Expect(rollout.Status.Phase).Should(Equal(v1alpha1.RolloutPhaseHealthy))
			By("check rollout status & paused success")

			// v1 -> v2, start rollout action
			newEnvs := mergeEnvVar(workload.Spec.Template.Spec.Containers[0].Env, v1.EnvVar{Name: "NODE_NAME", Value: "version2"})
			workload.Spec.Template.Spec.Containers[0].Env = newEnvs
			UpdateDaemonSet(workload)
			By("Update daemonSet env NODE_NAME from(version1) -> to(version2)")
			// wait step 1 complete
			WaitRolloutCanaryStepPaused(rollout.Name, 1)

			// check workload status & paused
			Expect(GetObject(workload.Name, workload)).NotTo(HaveOccurred())
			Expect(workload.Status.UpdatedNumberScheduled).Should(BeNumerically("==", 1))
			Expect(workload.Status.NumberReady).Should(BeNumerically("==", workload.Status.DesiredNumberScheduled))
			Expect(*workload.Spec.UpdateStrategy.RollingUpdate.Paused).Should(BeFalse())
			By("check daemonSet status & paused success")

			// check rollout status
			Expect(GetObject(rollout.Name, rollout)).NotTo(HaveOccurred())
			Expect(GetObject(workload.Name, workload)).NotTo(HaveOccurred())
			Expect(rollout.Status.Phase).Should(Equal(v1alpha1.RolloutPhaseProgressing))
			Expect(rollout.Status.CanaryStatus.CurrentStepIndex).Should(BeNumerically("==", 1))
			Expect(rollout.Status.CanaryStatus.RolloutHash).Should(Equal(rollout.Annotations[util.RolloutHashAnnotation]))

			// resume rollout canary
			ResumeRolloutCanary(rollout.Name)
			By("resume rollout, and wait next step(2)")
			WaitRolloutCanaryStepPaused(rollout.Name, 2)

			// v1 -> v2 -> v3, continuous release
			By("Update daemonSet env NODE_NAME from(version2) -> to(version3)")
			newEnvs = mergeEnvVar(workload.Spec.Template.Spec.Containers[0].Env, v1.EnvVar{Name: "NODE_NAME", Value: "version3"})
			workload.Spec.Template.Spec.Containers[0].Env = newEnvs
			UpdateDaemonSet(workload)

			// wait step 1 complete
			WaitRolloutCanaryStepPaused(rollout.Name, 1)

			// check workload status & paused
			Expect(GetObject(workload.Name, workload)).NotTo(HaveOccurred())
			Expect(workload.Status.UpdatedNumberScheduled).Should(BeNumerically("==", 1))
			Expect(workload.Status.NumberReady).Should(BeNumerically("==", workload.Status.DesiredNumberScheduled))
			Expect(*workload.Spec.UpdateStrategy.RollingUpdate.Paused).Should(BeFalse())
			By("check daemonSet status & paused success")

			// check rollout status
			Expect(GetObject(rollout.Name, rollout)).NotTo(HaveOccurred())
			Expect(GetObject(workload.Name, workload)).NotTo(HaveOccurred())
			Expect(rollout.Status.Phase).Should(Equal(v1alpha1.RolloutPhaseProgressing))
			Expect(rollout.Status.CanaryStatus.CurrentStepIndex).Should(BeNumerically("==", 1))

			// resume rollout canary
			ResumeRolloutCanary(rollout.Name)
			By("resume rollout, and wait next step(2)")
			WaitRolloutCanaryStepPaused(rollout.Name, 2)

			// check workload status & paused
			Expect(GetObject(workload.Name, workload)).NotTo(HaveOccurred())
			Expect(workload.Status.UpdatedNumberScheduled).Should(BeNumerically("==", 2))
			Expect(workload.Status.NumberReady).Should(BeNumerically("==", workload.Status.DesiredNumberScheduled))
			Expect(*workload.Spec.UpdateStrategy.RollingUpdate.Paused).Should(BeFalse())
			By("check daemonSet status & paused success")

			// check rollout status
			Expect(GetObject(rollout.Name, rollout)).NotTo(HaveOccurred())
			Expect(GetObject(workload.Name, workload)).NotTo(HaveOccurred())
			Expect(rollout.Status.Phase).Should(Equal(v1alpha1.RolloutPhaseProgressing))
			Expect(rollout.Status.CanaryStatus.CurrentStepIndex).Should(BeNumerically("==", 2))

			// resume rollout canary
			ResumeRolloutCanary(rollout.Name)
			By("resume rollout, and wait next step(3)")
			WaitRolloutCanaryStepPaused(rollout.Name, 3)

			// resume rollout
			ResumeRolloutCanary(rollout.Name)
			WaitRolloutStatusPhase(rollout.Name, v1alpha1.RolloutPhaseHealthy)
			WaitDaemonSetAllPodsReady(workload)
			By("rollout completed, and check")

			// check daemonset
			// daemonset
			Expect(GetObject(workload.Name, workload)).NotTo(HaveOccurred())
			Expect(workload.Status.UpdatedNumberScheduled).Should(BeNumerically("==", workload.Status.DesiredNumberScheduled))
			Expect(workload.Status.NumberReady).Should(BeNumerically("==", workload.Status.DesiredNumberScheduled))
			for _, env := range workload.Spec.Template.Spec.Containers[0].Env {
				if env.Name == "NODE_NAME" {
					Expect(env.Value).Should(Equal("version3"))
				}
			}
			time.Sleep(time.Second * 3)

			// check progressing succeed
			Expect(GetObject(workload.Name, workload)).NotTo(HaveOccurred())
			Expect(GetObject(rollout.Name, rollout)).NotTo(HaveOccurred())
			cond := util.GetRolloutCondition(rollout.Status, v1alpha1.RolloutConditionProgressing)
			Expect(cond.Reason).Should(Equal(v1alpha1.ProgressingReasonCompleted))
			Expect(string(cond.Status)).Should(Equal(string(metav1.ConditionFalse)))
			cond = util.GetRolloutCondition(rollout.Status, v1alpha1.RolloutConditionSucceeded)
			Expect(string(cond.Status)).Should(Equal(string(metav1.ConditionTrue)))
			WaitRolloutWorkloadGeneration(rollout.Name, workload.Generation)
		})

		It("V1->V2: 1,100%, but delete rollout crd", func() {
			// finder := util.NewControllerFinder(k8sClient)
			By("Creating Rollout...")
			rollout := &v1alpha1.Rollout{}
			Expect(ReadYamlToObject("./test_data/rollout/rollout_canary_daemonset_base.yaml", rollout)).ToNot(HaveOccurred())
			rollout.Spec.Strategy.Canary.Steps = []v1alpha1.CanaryStep{
				{
					Replicas: &intstr.IntOrString{IntVal: int32(*utilpointer.Int32(1)), Type: intstr.Int},
					Pause:    v1alpha1.RolloutPause{},
				},
				{
					Replicas: &intstr.IntOrString{IntVal: int32(*utilpointer.Int32Ptr(100)), Type: intstr.Int},
					Pause:    v1alpha1.RolloutPause{},
				},
			}
			rollout.Spec.ObjectRef.WorkloadRef = &v1alpha1.WorkloadRef{
				APIVersion: "apps.kruise.io/v1alpha1",
				Kind:       "DaemonSet",
				Name:       "fluentd-elasticsearch",
			}
			CreateObject(rollout)
			By("Creating workload and waiting for all pods ready...")

			// workload
			workload := &appsv1alpha1.DaemonSet{}
			Expect(ReadYamlToObject("./test_data/rollout/daemonset.yaml", workload)).ToNot(HaveOccurred())
			CreateObject(workload)
			WaitDaemonSetAllPodsReady(workload)

			// check rollout status
			Expect(GetObject(rollout.Name, rollout)).NotTo(HaveOccurred())
			Expect(GetObject(workload.Name, workload)).NotTo(HaveOccurred())
			Expect(rollout.Status.Phase).Should(Equal(v1alpha1.RolloutPhaseHealthy))
			By("check rollout status & paused success")

			// v1 -> v2, start rollout action
			By("Update DaemonSet env NODE_NAME from(version1) -> to(version2)")
			newEnvs := mergeEnvVar(workload.Spec.Template.Spec.Containers[0].Env, v1.EnvVar{Name: "NODE_NAME", Value: "version2"})
			workload.Spec.Template.Spec.Containers[0].Env = newEnvs
			UpdateDaemonSet(workload)
			WaitRolloutCanaryStepPaused(rollout.Name, 1)
			time.Sleep(time.Second * 3)

			// check workload status & paused
			Expect(GetObject(workload.Name, workload)).NotTo(HaveOccurred())
			Expect(workload.Status.UpdatedNumberScheduled).Should(BeNumerically("==", 1))
			Expect(workload.Status.NumberReady).Should(BeNumerically("==", workload.Status.DesiredNumberScheduled))
			Expect(*workload.Spec.UpdateStrategy.RollingUpdate.Paused).Should(BeFalse())
			By("check DaemonSet status & paused success")
			// delete rollout
			By("Delete rollout crd, and wait DaemonSet ready")
			Expect(k8sClient.DeleteAllOf(context.TODO(), &v1alpha1.Rollout{}, client.InNamespace(namespace), client.PropagationPolicy(metav1.DeletePropagationForeground))).Should(Succeed())
			WaitRolloutNotFound(rollout.Name)
			Expect(GetObject(workload.Name, workload)).NotTo(HaveOccurred())
			workload.Spec.UpdateStrategy.RollingUpdate.Partition = utilpointer.Int32(0)
			UpdateDaemonSet(workload)
			WaitDaemonSetAllPodsReady(workload)

			// check daemonset
			// daemonset
			Expect(GetObject(workload.Name, workload)).NotTo(HaveOccurred())
			Expect(*workload.Spec.UpdateStrategy.RollingUpdate.Paused).Should(BeFalse())
			Expect(workload.Status.UpdatedNumberScheduled).Should(BeNumerically("==", workload.Status.DesiredNumberScheduled))
			Expect(workload.Status.NumberReady).Should(BeNumerically("==", workload.Status.DesiredNumberScheduled))
			Expect(workload.Status.CurrentNumberScheduled).Should(BeNumerically("==", workload.Status.DesiredNumberScheduled))
			for _, env := range workload.Spec.Template.Spec.Containers[0].Env {
				if env.Name == "NODE_NAME" {
					Expect(env.Value).Should(Equal("version2"))
				}
			}
		})

	})

	KruiseDescribe("Disabled rollout tests", func() {
		rollout := &v1alpha1.Rollout{}
		Expect(ReadYamlToObject("./test_data/rollout/rollout_disabled.yaml", rollout)).ToNot(HaveOccurred())
		It("Rollout status tests", func() {
			By("Create an enabled rollout")
			rollout1 := rollout.DeepCopy()
			rollout1.Name = "rollout-demo1"
			rollout1.Spec.Disabled = false
			CreateObject(rollout1)
			time.Sleep(1 * time.Second)

			By("Create another enabled rollout")
			rollout2 := rollout.DeepCopy()
			rollout2.Name = "rollout-demo2"
			rollout2.Spec.Disabled = false
			rollout2.SetNamespace(namespace)
			Expect(k8sClient.Create(context.TODO(), rollout2)).Should(HaveOccurred())

			By("Creating a disabled rollout")
			rollout3 := rollout.DeepCopy()
			rollout3.Name = "rollout-demo3"
			rollout3.Spec.Disabled = true
			rollout2.SetNamespace(namespace)
			Expect(k8sClient.Create(context.TODO(), rollout2)).Should(HaveOccurred())
			// wait for reconciling
			time.Sleep(3 * time.Second)
			Expect(GetObject(rollout1.Name, rollout1)).NotTo(HaveOccurred())
			Expect(rollout1.Status.Phase).Should(Equal(v1alpha1.RolloutPhaseInitial))

			By("Create workload")
			deploy := &apps.Deployment{}
			Expect(ReadYamlToObject("./test_data/rollout/deployment_disabled.yaml", deploy)).ToNot(HaveOccurred())
			CreateObject(deploy)
			WaitDeploymentAllPodsReady(deploy)
			Expect(GetObject(rollout1.Name, rollout1)).NotTo(HaveOccurred())
			Expect(rollout1.Status.Phase).Should(Equal(v1alpha1.RolloutPhaseHealthy))

			By("Updating deployment version-1 to version-2")
			Expect(GetObject(deploy.Name, deploy)).NotTo(HaveOccurred())
			newEnvs := mergeEnvVar(deploy.Spec.Template.Spec.Containers[0].Env, v1.EnvVar{Name: "VERSION", Value: "version-2"})
			deploy.Spec.Template.Spec.Containers[0].Env = newEnvs
			UpdateDeployment(deploy)
			WaitRolloutCanaryStepPaused(rollout1.Name, 1)
			Expect(GetObject(rollout1.Name, rollout1)).NotTo(HaveOccurred())
			Expect(rollout1.Status.CanaryStatus.CanaryReplicas).Should(BeNumerically("==", 2))
			Expect(rollout1.Status.CanaryStatus.CanaryReadyReplicas).Should(BeNumerically("==", 2))
			Expect(GetObject(deploy.Name, deploy)).NotTo(HaveOccurred())
			Expect(deploy.Spec.Paused).Should(BeTrue())

			By("Disable a rolling rollout")
			rollout1.Spec.Disabled = true
			UpdateRollout(rollout1)
			time.Sleep(5 * time.Second)

			By("Rolling should be resumed")
			Expect(GetObject(deploy.Name, deploy)).NotTo(HaveOccurred())
			Expect(deploy.Spec.Paused).Should(BeFalse())

			By("Batchrelease should be deleted")
			key := types.NamespacedName{Namespace: namespace, Name: rollout1.Name}
			Expect(k8sClient.Get(context.TODO(), key, &v1alpha1.BatchRelease{})).Should(HaveOccurred())
			Expect(GetObject(rollout1.Name, rollout1)).NotTo(HaveOccurred())
			Expect(rollout1.Status.Phase).Should(Equal(v1alpha1.RolloutPhaseDisabled))

			By("Updating deployment version-2 to version-3")
			Expect(GetObject(deploy.Name, deploy)).NotTo(HaveOccurred())
			newEnvs = mergeEnvVar(deploy.Spec.Template.Spec.Containers[0].Env, v1.EnvVar{Name: "VERSION", Value: "version-3"})
			deploy.Spec.Template.Spec.Containers[0].Env = newEnvs
			UpdateDeployment(deploy)
			time.Sleep(3 * time.Second)
			Expect(GetObject(deploy.Name, deploy)).NotTo(HaveOccurred())
			Expect(deploy.Spec.Paused).Should(BeFalse())

			By("Enable a disabled rollout")
			rollout1.Spec.Disabled = false
			UpdateRollout(rollout1)
			time.Sleep(3 * time.Second)
			Expect(GetObject(rollout1.Name, rollout1)).NotTo(HaveOccurred())
			Expect(rollout1.Status.Phase).Should(Equal(v1alpha1.RolloutPhaseHealthy))
		})
	})
<<<<<<< HEAD

	KruiseDescribe("Custom network provider tests", func() {
		It("Istio VirtualService test", func() {
			index1 := &v1.ConfigMap{}
			index2 := &v1.ConfigMap{}
			Expect(ReadYamlToObject("./test_data/custom/index1.yaml", index1)).ToNot(HaveOccurred())
			Expect(ReadYamlToObject("./test_data/custom/index2.yaml", index2)).ToNot(HaveOccurred())
			CreateObject(index1)
			CreateObject(index2)

			svc := &v1.Service{}
			Expect(ReadYamlToObject("./test_data/custom/service.yaml", svc)).ToNot(HaveOccurred())
			CreateObject(svc)

			app := &apps.Deployment{}
			Expect(ReadYamlToObject("./test_data/custom/appv1.yaml", app)).ToNot(HaveOccurred())
			CreateObject(app)
			WaitDeploymentAllPodsReady(app)

			virtualService := &unstructured.Unstructured{}
			Expect(ReadYamlToObject("./test_data/custom/virtualService.yaml", virtualService)).ToNot(HaveOccurred())
			CreateObject(virtualService)
			expectVirtualService := &unstructured.Unstructured{}
			Expect(ReadYamlToObject("./test_data/custom/expectVirtualService.yaml", expectVirtualService)).ToNot(HaveOccurred())

			rollout := &v1alpha1.Rollout{}
			Expect(ReadYamlToObject("./test_data/custom/rollout.yaml", rollout)).ToNot(HaveOccurred())
			CreateObject(rollout)

			vsClone := virtualService.DeepCopy()
			Expect(GetObject(vsClone.GetName(), vsClone)).ToNot(HaveOccurred())
			Expect(reflect.DeepEqual(vsClone.Object["spec"], virtualService.Object["spec"])).To(BeTrue())

			By("changing app version from v1 -> v2")
			Expect(GetObject(app.Name, app)).NotTo(HaveOccurred())
			app.Spec.Template.Spec.Volumes[0].ConfigMap.Name = "nginx-configMap2"
			UpdateDeployment(app)
			WaitRolloutCanaryStepPaused(rollout.Name, 1)
			Expect(GetObject(vsClone.GetName(), vsClone)).ToNot(HaveOccurred())
			Expect(reflect.DeepEqual(vsClone.Object["spec"], expectVirtualService.Object["spec"])).To(BeTrue())
		})
	})
=======
>>>>>>> 72e1c0b9
})

func mergeEnvVar(original []v1.EnvVar, add v1.EnvVar) []v1.EnvVar {
	newEnvs := make([]v1.EnvVar, 0)
	for _, env := range original {
		if add.Name == env.Name {
			continue
		}
		newEnvs = append(newEnvs, env)
	}
	newEnvs = append(newEnvs, add)
	return newEnvs
}

func mergeMap(dst, patch map[string]string) map[string]string {
	for k1, v1 := range patch {
		dst[k1] = v1
	}
	return dst
}

func getHTTPRouteWeight(route gatewayv1alpha2.HTTPRoute) (int32, int32) {
	var stable, canary int32
	for i := range route.Spec.Rules {
		rules := route.Spec.Rules[i]
		for j := range rules.BackendRefs {
			if strings.HasSuffix(string(rules.BackendRefs[j].Name), "-canary") {
				canary = *rules.BackendRefs[j].Weight
			} else {
				stable = *rules.BackendRefs[j].Weight
			}
		}
	}
	if canary == 0 {
		canary = -1
	}
	return stable, canary
}<|MERGE_RESOLUTION|>--- conflicted
+++ resolved
@@ -5583,7 +5583,6 @@
 			Expect(rollout1.Status.Phase).Should(Equal(v1alpha1.RolloutPhaseHealthy))
 		})
 	})
-<<<<<<< HEAD
 
 	KruiseDescribe("Custom network provider tests", func() {
 		It("Istio VirtualService test", func() {
@@ -5626,8 +5625,6 @@
 			Expect(reflect.DeepEqual(vsClone.Object["spec"], expectVirtualService.Object["spec"])).To(BeTrue())
 		})
 	})
-=======
->>>>>>> 72e1c0b9
 })
 
 func mergeEnvVar(original []v1.EnvVar, add v1.EnvVar) []v1.EnvVar {
