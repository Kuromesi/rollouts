--- conflicted
+++ resolved
@@ -73,11 +73,8 @@
 	// It is to distinguish consecutive multiple workload publications and rollout progress.
 	DeprecatedRolloutID string `json:"rolloutID,omitempty"`
 	// if a rollout disabled, then the rollout would not watch changes of workload
-<<<<<<< HEAD
 	//+kubebuilder:validation:Optional
 	//+kubebuilder:default=false
-=======
->>>>>>> 62a92735
 	Disabled bool `json:"disabled"`
 }
 
