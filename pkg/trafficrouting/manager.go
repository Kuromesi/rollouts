/*
Copyright 2022 The Kruise Authors.

Licensed under the Apache License, Version 2.0 (the "License");
you may not use this file except in compliance with the License.
You may obtain a copy of the License at

    http://www.apache.org/licenses/LICENSE-2.0

Unless required by applicable law or agreed to in writing, software
distributed under the License is distributed on an "AS IS" BASIS,
WITHOUT WARRANTIES OR CONDITIONS OF ANY KIND, either express or implied.
See the License for the specific language governing permissions and
limitations under the License.
*/

package trafficrouting

import (
	"context"
	"fmt"
	"time"

	"github.com/openkruise/rollouts/api/v1alpha1"
	"github.com/openkruise/rollouts/pkg/trafficrouting/network"
	"github.com/openkruise/rollouts/pkg/trafficrouting/network/custom"
	"github.com/openkruise/rollouts/pkg/trafficrouting/network/gateway"
	"github.com/openkruise/rollouts/pkg/trafficrouting/network/ingress"
	"github.com/openkruise/rollouts/pkg/util"
	corev1 "k8s.io/api/core/v1"
	"k8s.io/apimachinery/pkg/api/errors"
	metav1 "k8s.io/apimachinery/pkg/apis/meta/v1"
	"k8s.io/apimachinery/pkg/types"
	"k8s.io/klog/v2"
	utilpointer "k8s.io/utils/pointer"
	"sigs.k8s.io/controller-runtime/pkg/client"
)

var (
	defaultGracePeriodSeconds int32                  = 3
	ControllerMap             map[string]interface{} = make(map[string]interface{})
)

type TrafficRoutingContext struct {
	// only for log info
	Key       string
	Namespace string
	ObjectRef []v1alpha1.TrafficRoutingRef
	Strategy  v1alpha1.TrafficRoutingStrategy
	// OnlyTrafficRouting
	OnlyTrafficRouting bool
	OwnerRef           metav1.OwnerReference
	// workload.RevisionLabelKey
	RevisionLabelKey string
	// status.CanaryStatus.StableRevision
	StableRevision string
	// status.CanaryStatus.PodTemplateHash
	CanaryRevision string
	// newStatus.canaryStatus.LastUpdateTime
	LastUpdateTime   *metav1.Time
	PatchPodMetadata *v1alpha1.PatchPodTemplateMetadata
}

// Manager responsible for adjusting network resources
// such as Service, Ingress, Gateway API, etc., to achieve traffic grayscale.
type Manager struct {
	client.Client
}

func NewTrafficRoutingManager(c client.Client) *Manager {
	return &Manager{c}
}

// InitializeTrafficRouting determine if the network resources(service & ingress & gateway api) exist.
// If it is Ingress, init method will create the canary ingress resources, and set weight=0.
func (m *Manager) InitializeTrafficRouting(c *TrafficRoutingContext) error {
	if len(c.ObjectRef) == 0 {
		return nil
	}
<<<<<<< HEAD
	for _, objectRef := range c.ObjectRef {
		sService := objectRef.Service
		// check service
		service := &corev1.Service{}
		if err := m.Get(context.TODO(), types.NamespacedName{Namespace: c.Namespace, Name: sService}, service); err != nil {
			return err
		}
		cService := getCanaryServiceName(sService, objectRef.OnlyTrafficRouting)
		// new network provider
		key := fmt.Sprintf("%s.%s", c.Key, sService)
		if _, ok := ControllerMap[key]; ok {
			return nil
		}
		trController, err := newNetworkProvider(m.Client, c, sService, cService)
		if err != nil {
			klog.Errorf("%s newNetworkProvider failed: %s", c.Key, err.Error())
			return err
		}
		err = trController.Initialize(context.TODO())
		if err != nil {
			return err
		}
		ControllerMap[key] = trController
	}
=======
	objectRef := c.ObjectRef[0]
	sService := objectRef.Service
	// check service
	service := &corev1.Service{}
	if err := m.Get(context.TODO(), types.NamespacedName{Namespace: c.Namespace, Name: sService}, service); err != nil {
		return err
	}
	cService := getCanaryServiceName(sService, c.OnlyTrafficRouting)
	// new network provider
	key := fmt.Sprintf("%s.%s", c.Key, sService)
	if _, ok := ControllerMap[key]; ok {
		return nil
	}
	trController, err := newNetworkProvider(m.Client, c, sService, cService)
	if err != nil {
		klog.Errorf("%s newNetworkProvider failed: %s", c.Key, err.Error())
		return err
	}
	err = trController.Initialize(context.TODO())
	if err != nil {
		return err
	}
	ControllerMap[key] = trController
>>>>>>> 3f0861e0
	return nil
}

func (m *Manager) DoTrafficRouting(c *TrafficRoutingContext) (bool, error) {
	if len(c.ObjectRef) == 0 {
		return true, nil
	}
	trafficRouting := c.ObjectRef[0]
	if trafficRouting.GracePeriodSeconds <= 0 {
		trafficRouting.GracePeriodSeconds = defaultGracePeriodSeconds
	}
	if c.Strategy.Weight == nil && len(c.Strategy.Matches) == 0 {
		return true, nil
	}

	//fetch stable service
	stableService := &corev1.Service{}
	err := m.Get(context.TODO(), client.ObjectKey{Namespace: c.Namespace, Name: trafficRouting.Service}, stableService)
	if err != nil {
		klog.Errorf("%s get stable service(%s) failed: %s", c.Key, trafficRouting.Service, err.Error())
		// not found, wait a moment, retry
		if errors.IsNotFound(err) {
			return false, nil
		}
		return false, err
	}
	// canary service name
	canaryServiceName := getCanaryServiceName(trafficRouting.Service, trafficRouting.OnlyTrafficRouting)
	canaryService := &corev1.Service{}
	canaryService.Namespace = stableService.Namespace
	canaryService.Name = canaryServiceName
	// end-to-end canary deployment scenario(a -> b -> c), if only b or c is released,
	//and a is not released in this scenario, then the canary service is not needed.
	if !trafficRouting.OnlyTrafficRouting {
		if c.StableRevision == "" || c.CanaryRevision == "" {
			klog.Warningf("%s stableRevision or podTemplateHash can not be empty, and wait a moment", c.Key)
			return false, nil
		}
		// fetch canary service
		err = m.Get(context.TODO(), client.ObjectKey{Namespace: c.Namespace, Name: canaryServiceName}, canaryService)
		if err != nil && !errors.IsNotFound(err) {
			klog.Errorf("%s get canary service(%s) failed: %s", c.Key, canaryServiceName, err.Error())
			return false, err
		} else if errors.IsNotFound(err) {
			canaryService, err = m.createCanaryService(c, canaryServiceName, *stableService.Spec.DeepCopy())
			if err != nil {
				return false, err
			}
		}

		// patch canary service to only select the canary pods
		if canaryService.Spec.Selector[c.RevisionLabelKey] != c.CanaryRevision {
			body := fmt.Sprintf(`{"spec":{"selector":{"%s":"%s"}}}`, c.RevisionLabelKey, c.CanaryRevision)
			if err = m.Patch(context.TODO(), canaryService, client.RawPatch(types.StrategicMergePatchType, []byte(body))); err != nil {
				klog.Errorf("%s patch canary service(%s) selector failed: %s", c.Key, canaryService.Name, err.Error())
				return false, err
			}
			// update canary service time, and wait 3 seconds, just to be safe
			c.LastUpdateTime = &metav1.Time{Time: time.Now()}
			klog.Infof("%s patch canary service(%s) selector(%s=%s) success",
				c.Key, canaryService.Name, c.RevisionLabelKey, c.CanaryRevision)
		}
		// patch stable service to only select the stable pods
		if stableService.Spec.Selector[c.RevisionLabelKey] != c.StableRevision {
			body := fmt.Sprintf(`{"spec":{"selector":{"%s":"%s"}}}`, c.RevisionLabelKey, c.StableRevision)
			if err = m.Patch(context.TODO(), stableService, client.RawPatch(types.StrategicMergePatchType, []byte(body))); err != nil {
				klog.Errorf("%s patch stable service(%s) selector failed: %s", c.Key, stableService.Name, err.Error())
				return false, err
			}
			// update stable service time, and wait 3 seconds, just to be safe
			c.LastUpdateTime = &metav1.Time{Time: time.Now()}
			klog.Infof("add %s stable service(%s) selector(%s=%s) success",
				c.Key, stableService.Name, c.RevisionLabelKey, c.StableRevision)
			return false, nil
		}
		// After modify stable service configuration, give the network provider 3 seconds to react
		if verifyTime := c.LastUpdateTime.Add(time.Second * time.Duration(trafficRouting.GracePeriodSeconds)); verifyTime.After(time.Now()) {
			klog.Infof("%s update service selector, and wait 3 seconds", c.Key)
			return false, nil
		}
	}

	// new network provider
	key := fmt.Sprintf("%s.%s", c.Key, trafficRouting.Service)
	trController, ok := ControllerMap[key].(network.NetworkProvider)
	if !ok {
		// in case the rollout controller restart unexpectedly, create a new trafficRouting controller
		err := m.InitializeTrafficRouting(c)
		if err != nil {
			return false, err
		}
		trController, _ = ControllerMap[key].(network.NetworkProvider)
	}
	verify, err := trController.EnsureRoutes(context.TODO(), &c.Strategy)
	if err != nil {
		return false, err
	} else if !verify {
		klog.Infof("%s is doing trafficRouting(%s), and wait a moment", c.Key, util.DumpJSON(c.Strategy))
		return false, nil
	}
	klog.Infof("%s do trafficRouting(%s) success", c.Key, util.DumpJSON(c.Strategy))
	return true, nil
}

func (m *Manager) FinalisingTrafficRouting(c *TrafficRoutingContext, onlyRestoreStableService bool) (bool, error) {
	var err error
	if len(c.ObjectRef) == 0 {
		return true, nil
	}
	trafficRouting := c.ObjectRef[0]
	if trafficRouting.GracePeriodSeconds <= 0 {
		trafficRouting.GracePeriodSeconds = defaultGracePeriodSeconds
	}

<<<<<<< HEAD
	cServiceName := getCanaryServiceName(trafficRouting.Service, trafficRouting.OnlyTrafficRouting)
=======
	cServiceName := getCanaryServiceName(trafficRouting.Service, c.OnlyTrafficRouting)
>>>>>>> 3f0861e0
	key := fmt.Sprintf("%s.%s", c.Key, trafficRouting.Service)
	trController, ok := ControllerMap[key].(network.NetworkProvider)
	if !ok {
		klog.Errorf("failed to fetch newNetworkProvider: %s", key)
		// when finalising, InitializeTrafficRouting checks are not necessary
		trController, err = newNetworkProvider(m.Client, c, trafficRouting.Service, cServiceName)
		if err != nil {
			klog.Errorf("%s newTrafficRoutingController failed: %s", c.Key, err.Error())
			return false, err
		}
		ControllerMap[key] = trController
	}
	cService := &corev1.Service{ObjectMeta: metav1.ObjectMeta{Namespace: c.Namespace, Name: cServiceName}}
	// if canary svc has been already cleaned up, just return
	if err = m.Get(context.TODO(), client.ObjectKeyFromObject(cService), cService); err != nil {
		if !errors.IsNotFound(err) {
			klog.Errorf("%s get canary service(%s) failed: %s", c.Key, cServiceName, err.Error())
			return false, err
		}
		// In rollout failure case, no canary-service will be created, this step ensures that the canary-ingress can be deleted in a time.
		if err = trController.Finalise(context.TODO()); err != nil {
			return false, err
		}
		return true, nil
	}

	klog.Infof("%s start finalising traffic routing", c.Key)
	// remove stable service the pod revision selector, so stable service will be selector all version pods.
	verify, err := m.restoreStableService(c)
	if err != nil || !verify {
		return false, err
	} else if onlyRestoreStableService {
		return true, nil
	}

	// First route 100% traffic to stable service
	c.Strategy.Weight = utilpointer.Int32(0)
	verify, err = trController.EnsureRoutes(context.TODO(), &c.Strategy)
	if err != nil {
		return false, err
	} else if !verify {
		c.LastUpdateTime = &metav1.Time{Time: time.Now()}
		return false, nil
	}
	if c.LastUpdateTime != nil {
		// After restore the stable service configuration, give network provider 3 seconds to react
		if verifyTime := c.LastUpdateTime.Add(time.Second * time.Duration(trafficRouting.GracePeriodSeconds)); verifyTime.After(time.Now()) {
			klog.Infof("%s route 100% traffic to stable service, and wait a moment", c.Key)
			return false, nil
		}
	}

	// modify network(ingress & gateway api) configuration, route all traffic to stable service
	if err = trController.Finalise(context.TODO()); err != nil {
		return false, err
	}
	// end to end deployment, don't remove the canary service;
	// because canary service is stable service
	if !trafficRouting.OnlyTrafficRouting {
		// remove canary service
		err = m.Delete(context.TODO(), cService)
		if err != nil && !errors.IsNotFound(err) {
			klog.Errorf("%s remove canary service(%s) failed: %s", c.Key, cService.Name, err.Error())
			return false, err
		}
		klog.Infof("%s remove canary service(%s) success", c.Key, cService.Name)
	}
	return true, nil
}

// remove controller stored in controllerMap
func (m *Manager) RemoveTrafficRoutingController(c *TrafficRoutingContext) {
	if c.ObjectRef != nil {
		trafficRouting := c.ObjectRef[0]
		key := fmt.Sprintf("%s.%s", c.Key, trafficRouting.Service)
		_, ok := ControllerMap[key].(network.NetworkProvider)
		if !ok {
			klog.Errorf("TrafficRouting controller does not exist: %s", key)
		} else {
			delete(ControllerMap, key)
		}
	}
}

func newNetworkProvider(c client.Client, con *TrafficRoutingContext, sService, cService string) (network.NetworkProvider, error) {
	trafficRouting := con.ObjectRef[0]
	if trafficRouting.NetworkRefs != nil {
		return custom.NewCustomController(c, custom.Config{
			RolloutName:      con.Key,
			RolloutNs:        con.Namespace,
			CanaryService:    cService,
			StableService:    sService,
			TrafficConf:      *trafficRouting.NetworkRefs,
			OwnerRef:         con.OwnerRef,
			PatchPodMetadata: con.PatchPodMetadata,
		})
	}
	if trafficRouting.Ingress != nil {
		return ingress.NewIngressTrafficRouting(c, ingress.Config{
			Key:           con.Key,
			Namespace:     con.Namespace,
			CanaryService: cService,
			StableService: sService,
			TrafficConf:   trafficRouting.Ingress,
			OwnerRef:      con.OwnerRef,
		})
	}
	if trafficRouting.Gateway != nil {
		return gateway.NewGatewayTrafficRouting(c, gateway.Config{
			Key:           con.Key,
			Namespace:     con.Namespace,
			CanaryService: cService,
			StableService: sService,
			TrafficConf:   trafficRouting.Gateway,
		})
	}
	return nil, fmt.Errorf("TrafficRouting current only support Ingress or Gateway API")
}

func (m *Manager) createCanaryService(c *TrafficRoutingContext, cService string, spec corev1.ServiceSpec) (*corev1.Service, error) {
	canaryService := &corev1.Service{
		ObjectMeta: metav1.ObjectMeta{
			Namespace:       c.Namespace,
			Name:            cService,
			OwnerReferences: []metav1.OwnerReference{c.OwnerRef},
		},
		Spec: spec,
	}

	// set field nil
	canaryService.Spec.ClusterIP = ""
	canaryService.Spec.ClusterIPs = nil
	canaryService.Spec.ExternalIPs = nil
	canaryService.Spec.IPFamilyPolicy = nil
	canaryService.Spec.IPFamilies = nil
	canaryService.Spec.LoadBalancerIP = ""
	canaryService.Spec.Selector[c.RevisionLabelKey] = c.CanaryRevision
	err := m.Create(context.TODO(), canaryService)
	if err != nil && !errors.IsAlreadyExists(err) {
		klog.Errorf("%s create canary service(%s) failed: %s", c.Key, cService, err.Error())
		return nil, err
	}
	klog.Infof("%s create canary service(%s) success", c.Key, util.DumpJSON(canaryService))
	return canaryService, nil
}

// remove stable service the pod revision selector, so stable service will be selector all version pods.
func (m *Manager) restoreStableService(c *TrafficRoutingContext) (bool, error) {
	trafficRouting := c.ObjectRef[0]
	if trafficRouting.GracePeriodSeconds <= 0 {
		trafficRouting.GracePeriodSeconds = defaultGracePeriodSeconds
	}
	//fetch stable service
	stableService := &corev1.Service{}
	err := m.Get(context.TODO(), client.ObjectKey{Namespace: c.Namespace, Name: trafficRouting.Service}, stableService)
	if err != nil {
		if errors.IsNotFound(err) {
			return true, nil
		}
		klog.Errorf("%s get stable service(%s) failed: %s", c.Key, trafficRouting.Service, err.Error())
		return false, err
	}
	if stableService.Spec.Selector[c.RevisionLabelKey] != "" {
		body := fmt.Sprintf(`{"spec":{"selector":{"%s":null}}}`, c.RevisionLabelKey)
		if err = m.Patch(context.TODO(), stableService, client.RawPatch(types.StrategicMergePatchType, []byte(body))); err != nil {
			klog.Errorf("%s patch stable service(%s) failed: %s", c.Key, trafficRouting.Service, err.Error())
			return false, err
		}
		klog.Infof("remove %s stable service(%s) pod revision selector, and wait a moment", c.Key, trafficRouting.Service)
		c.LastUpdateTime = &metav1.Time{Time: time.Now()}
		return false, nil
	}
	if c.LastUpdateTime == nil {
		return true, nil
	}
	// After restore the stable service configuration, give network provider 3 seconds to react
	if verifyTime := c.LastUpdateTime.Add(time.Second * time.Duration(trafficRouting.GracePeriodSeconds)); verifyTime.After(time.Now()) {
		klog.Infof("%s restoring stable service(%s), and wait a moment", c.Key, trafficRouting.Service)
		return false, nil
	}
	klog.Infof("%s doFinalising stable service(%s) success", c.Key, trafficRouting.Service)
	return true, nil
}

func getCanaryServiceName(sService string, onlyTrafficRouting bool) string {
	if onlyTrafficRouting {
		return sService
	}
	return fmt.Sprintf("%s-canary", sService)
}<|MERGE_RESOLUTION|>--- conflicted
+++ resolved
@@ -77,7 +77,6 @@
 	if len(c.ObjectRef) == 0 {
 		return nil
 	}
-<<<<<<< HEAD
 	for _, objectRef := range c.ObjectRef {
 		sService := objectRef.Service
 		// check service
@@ -102,14 +101,6 @@
 		}
 		ControllerMap[key] = trController
 	}
-=======
-	objectRef := c.ObjectRef[0]
-	sService := objectRef.Service
-	// check service
-	service := &corev1.Service{}
-	if err := m.Get(context.TODO(), types.NamespacedName{Namespace: c.Namespace, Name: sService}, service); err != nil {
-		return err
-	}
 	cService := getCanaryServiceName(sService, c.OnlyTrafficRouting)
 	// new network provider
 	key := fmt.Sprintf("%s.%s", c.Key, sService)
@@ -126,7 +117,6 @@
 		return err
 	}
 	ControllerMap[key] = trController
->>>>>>> 3f0861e0
 	return nil
 }
 
@@ -241,11 +231,7 @@
 		trafficRouting.GracePeriodSeconds = defaultGracePeriodSeconds
 	}
 
-<<<<<<< HEAD
-	cServiceName := getCanaryServiceName(trafficRouting.Service, trafficRouting.OnlyTrafficRouting)
-=======
 	cServiceName := getCanaryServiceName(trafficRouting.Service, c.OnlyTrafficRouting)
->>>>>>> 3f0861e0
 	key := fmt.Sprintf("%s.%s", c.Key, trafficRouting.Service)
 	trController, ok := ControllerMap[key].(network.NetworkProvider)
 	if !ok {
