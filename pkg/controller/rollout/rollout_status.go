/*
Copyright 2022 The Kruise Authors.

Licensed under the Apache License, Version 2.0 (the "License");
you may not use this file except in compliance with the License.
You may obtain a copy of the License at

    http://www.apache.org/licenses/LICENSE-2.0

Unless required by applicable law or agreed to in writing, software
distributed under the License is distributed on an "AS IS" BASIS,
WITHOUT WARRANTIES OR CONDITIONS OF ANY KIND, either express or implied.
See the License for the specific language governing permissions and
limitations under the License.
*/

package rollout

import (
	"context"
	"fmt"
	"reflect"
	"time"

	"github.com/openkruise/rollouts/api/v1alpha1"
	"github.com/openkruise/rollouts/pkg/util"
	corev1 "k8s.io/api/core/v1"
	"k8s.io/apimachinery/pkg/runtime/schema"
	"k8s.io/apimachinery/pkg/types"
	"k8s.io/apimachinery/pkg/util/rand"
	"k8s.io/client-go/util/retry"
	"k8s.io/klog/v2"
	"sigs.k8s.io/controller-runtime/pkg/client"
	"sigs.k8s.io/controller-runtime/pkg/controller/controllerutil"
)

func (r *RolloutReconciler) calculateRolloutStatus(rollout *v1alpha1.Rollout) (retry bool, newStatus *v1alpha1.RolloutStatus, err error) {
	// hash rollout
	if err = r.calculateRolloutHash(rollout); err != nil {
		return false, nil, err
	}
	newStatus = rollout.Status.DeepCopy()
	newStatus.ObservedGeneration = rollout.GetGeneration()
	// delete rollout CRD
	if !rollout.DeletionTimestamp.IsZero() {
		if newStatus.Phase != v1alpha1.RolloutPhaseTerminating {
			newStatus.Phase = v1alpha1.RolloutPhaseTerminating
			cond := util.NewRolloutCondition(v1alpha1.RolloutConditionTerminating, corev1.ConditionTrue, v1alpha1.TerminatingReasonInTerminating, "Rollout is in terminating")
			util.SetRolloutCondition(newStatus, *cond)
		}
		return false, newStatus, nil
	}

<<<<<<< HEAD
	if rollout.Spec.Disabled && newStatus.Phase != v1alpha1.RolloutPhaseDisabling {
=======
	if rollout.Spec.Disabled && newStatus.Phase != v1alpha1.RolloutPhaseDisabled && newStatus.Phase != v1alpha1.RolloutPhaseDisabling {
>>>>>>> 72e1c0b9
		// if rollout in progressing, indicates a working rollout is disabled, then the rollout should be finalized
		if newStatus.Phase == v1alpha1.RolloutPhaseProgressing {
			newStatus.Phase = v1alpha1.RolloutPhaseDisabling
			newStatus.Message = "Disabling rollout, release resources"
		} else {
<<<<<<< HEAD
			*newStatus = v1alpha1.RolloutStatus{
				ObservedGeneration: rollout.Generation,
				Phase:              v1alpha1.RolloutPhaseDisabled,
				Message:            "Rollout is disabled",
			}
			return false, newStatus, nil
		}
	}

	if newStatus.Phase == "" || newStatus.Phase == v1alpha1.RolloutPhaseDisabled {
=======
			newStatus.Phase = v1alpha1.RolloutPhaseDisabled
			newStatus.Message = "Rollout is disabled"
		}
	}

	if newStatus.Phase == "" {
>>>>>>> 72e1c0b9
		newStatus.Phase = v1alpha1.RolloutPhaseInitial
	}
	// get ref workload
	workload, err := r.finder.GetWorkloadForRef(rollout)
	if err != nil {
		klog.Errorf("rollout(%s/%s) get workload failed: %s", rollout.Namespace, rollout.Name, err.Error())
		return false, nil, err
	} else if workload == nil {
		if !rollout.Spec.Disabled {
			newStatus = &v1alpha1.RolloutStatus{
				ObservedGeneration: rollout.Generation,
				Phase:              v1alpha1.RolloutPhaseInitial,
				Message:            "Workload Not Found",
			}
			klog.Infof("rollout(%s/%s) workload not found, and reset status be Initial", rollout.Namespace, rollout.Name)
		}
		return false, newStatus, nil
	}
	klog.V(5).Infof("rollout(%s/%s) fetch workload(%s)", rollout.Namespace, rollout.Name, util.DumpJSON(workload))
	// workload status generation is not equal to workload.generation
	if !workload.IsStatusConsistent {
		klog.Infof("rollout(%s/%s) workload status is inconsistent, then wait a moment", rollout.Namespace, rollout.Name)
		return true, nil, nil
	}
	// update workload generation to canaryStatus.ObservedWorkloadGeneration
	// rollout is a target ref bypass, so there needs to be a field to identify the rollout execution process or results,
	// which version of deployment is targeted, ObservedWorkloadGeneration that is to compare with the workload generation
	if newStatus.CanaryStatus != nil && newStatus.CanaryStatus.CanaryRevision != "" &&
		newStatus.CanaryStatus.CanaryRevision == workload.CanaryRevision {
		newStatus.CanaryStatus.ObservedRolloutID = getRolloutID(workload)
		newStatus.CanaryStatus.ObservedWorkloadGeneration = workload.Generation
	}

	switch newStatus.Phase {
	case v1alpha1.RolloutPhaseInitial:
		klog.Infof("rollout(%s/%s) status phase from(%s) -> to(%s)", rollout.Namespace, rollout.Name, v1alpha1.RolloutPhaseInitial, v1alpha1.RolloutPhaseHealthy)
		newStatus.Phase = v1alpha1.RolloutPhaseHealthy
		newStatus.Message = "rollout is healthy"
	case v1alpha1.RolloutPhaseHealthy:
		// workload released, entering the rollout progressing phase
		if workload.InRolloutProgressing {
			klog.Infof("rollout(%s/%s) status phase from(%s) -> to(%s)", rollout.Namespace, rollout.Name, v1alpha1.RolloutPhaseHealthy, v1alpha1.RolloutPhaseProgressing)
			newStatus.Phase = v1alpha1.RolloutPhaseProgressing
			cond := util.NewRolloutCondition(v1alpha1.RolloutConditionProgressing, corev1.ConditionTrue, v1alpha1.ProgressingReasonInitializing, "Rollout is in Progressing")
			util.SetRolloutCondition(newStatus, *cond)
			util.RemoveRolloutCondition(newStatus, v1alpha1.RolloutConditionSucceeded)
		} else if newStatus.CanaryStatus == nil {
			// The following logic is to make PaaS be able to judge whether the rollout is ready
			// at the first deployment of the Rollout/Workload. For example: generally, a PaaS
			// platform can use the following code to judge whether the rollout progression is completed:
			// ```
			//   if getRolloutID(workload, rollout) == newStatus.CanaryStatus.ObservedRolloutID &&
			//	   newStatus.CanaryStatus.CurrentStepState == "Completed" {
			//	   // do something after rollout
			//   }
			//```
			// But at the first deployment of Rollout/Workload, CanaryStatus isn't set due to no rollout progression,
			// and PaaS platform cannot judge whether the deployment is completed base on the code above. So we have
			// to update the status just like the rollout was completed.

			newStatus.CanaryStatus = &v1alpha1.CanaryStatus{
				ObservedRolloutID:          getRolloutID(workload),
				ObservedWorkloadGeneration: workload.Generation,
				PodTemplateHash:            workload.PodTemplateHash,
				CanaryRevision:             workload.CanaryRevision,
				StableRevision:             workload.StableRevision,
				CurrentStepIndex:           int32(len(rollout.Spec.Strategy.Canary.Steps)),
				CurrentStepState:           v1alpha1.CanaryStepStateCompleted,
				RolloutHash:                rollout.Annotations[util.RolloutHashAnnotation],
			}
			newStatus.Message = "workload deployment is completed"
		}
<<<<<<< HEAD
	case v1alpha1.RolloutPhaseDisabling:
		cond := util.NewRolloutCondition(v1alpha1.RolloutConditionDisabling, corev1.ConditionTrue, v1alpha1.DisablingReasonFinalising, "Rollout is disabled and releasing resources")
		util.SetRolloutCondition(newStatus, *cond)
=======
	case v1alpha1.RolloutPhaseDisabled:
		if !rollout.Spec.Disabled {
			newStatus.Phase = v1alpha1.RolloutPhaseHealthy
			newStatus.Message = "rollout is healthy"
		}
>>>>>>> 72e1c0b9
	}
	return false, newStatus, nil
}

// rolloutHash mainly records the step batch information, when the user step changes,
// the current batch can be recalculated
func (r *RolloutReconciler) calculateRolloutHash(rollout *v1alpha1.Rollout) error {
	canary := rollout.Spec.Strategy.Canary.DeepCopy()
	canary.FailureThreshold = nil
	canary.Steps = nil
	for i := range rollout.Spec.Strategy.Canary.Steps {
		step := rollout.Spec.Strategy.Canary.Steps[i].DeepCopy()
		step.Pause = v1alpha1.RolloutPause{}
		canary.Steps = append(canary.Steps, *step)
	}
	data := util.DumpJSON(canary)
	hash := rand.SafeEncodeString(util.EncodeHash(data))
	if rollout.Annotations[util.RolloutHashAnnotation] == hash {
		return nil
	}
	// update rollout hash in annotation
	cloneObj := rollout.DeepCopy()
	body := fmt.Sprintf(`{"metadata":{"annotations":{"%s":"%s"}}}`, util.RolloutHashAnnotation, hash)
	err := r.Patch(context.TODO(), cloneObj, client.RawPatch(types.MergePatchType, []byte(body)))
	if err != nil {
		klog.Errorf("rollout(%s/%s) patch(%s) failed: %s", rollout.Namespace, rollout.Name, body, err.Error())
		return err
	}
	if rollout.Annotations == nil {
		rollout.Annotations = map[string]string{}
	}
	klog.Infof("rollout(%s/%s) patch hash from(%s) -> to(%s)", rollout.Namespace, rollout.Name, rollout.Annotations[util.RolloutHashAnnotation], hash)
	rollout.Annotations[util.RolloutHashAnnotation] = hash
	return nil
}

func (r *RolloutReconciler) updateRolloutStatusInternal(rollout *v1alpha1.Rollout, newStatus v1alpha1.RolloutStatus) error {
	if reflect.DeepEqual(rollout.Status, newStatus) {
		return nil
	}
	rolloutClone := rollout.DeepCopy()
	if err := retry.RetryOnConflict(retry.DefaultBackoff, func() error {
		if err := r.Client.Get(context.TODO(), types.NamespacedName{Namespace: rollout.Namespace, Name: rollout.Name}, rolloutClone); err != nil {
			klog.Errorf("error getting updated rollout(%s/%s) from client", rollout.Namespace, rollout.Name)
			return err
		}
		rolloutClone.Status = newStatus
		return r.Client.Status().Update(context.TODO(), rolloutClone)
	}); err != nil {
		klog.Errorf("update rollout(%s/%s) status failed: %s", rollout.Namespace, rollout.Name, err.Error())
		return err
	}
	rollout.Status = newStatus
	klog.Infof("rollout(%s/%s) status from(%s) -> to(%s) success", rollout.Namespace, rollout.Name, util.DumpJSON(rollout.Status), util.DumpJSON(newStatus))
	return nil
}

func (r *RolloutReconciler) reconcileRolloutTerminating(rollout *v1alpha1.Rollout, newStatus *v1alpha1.RolloutStatus) (*time.Time, error) {
	cond := util.GetRolloutCondition(rollout.Status, v1alpha1.RolloutConditionTerminating)
	if cond.Reason == v1alpha1.TerminatingReasonCompleted {
		return nil, nil
	}
	workload, err := r.finder.GetWorkloadForRef(rollout)
	if err != nil {
		klog.Errorf("rollout(%s/%s) get workload failed: %s", rollout.Namespace, rollout.Name, err.Error())
		return nil, err
	}
	c := &RolloutContext{Rollout: rollout, NewStatus: newStatus, Workload: workload}
	done, err := r.doFinalising(c)
	if err != nil {
		return nil, err
	} else if done {
		klog.Infof("rollout(%s/%s) is terminating, and state from(%s) -> to(%s)", rollout.Namespace, rollout.Name, cond.Reason, v1alpha1.TerminatingReasonCompleted)
		cond.Reason = v1alpha1.TerminatingReasonCompleted
		cond.Status = corev1.ConditionFalse
		util.SetRolloutCondition(newStatus, *cond)
	} else {
		// Incomplete, recheck
		expectedTime := time.Now().Add(time.Duration(defaultGracePeriodSeconds) * time.Second)
		c.RecheckTime = &expectedTime
		klog.Infof("rollout(%s/%s) terminating is incomplete, and recheck(%s)", rollout.Namespace, rollout.Name, expectedTime.String())
	}
	return c.RecheckTime, nil
}

func (r *RolloutReconciler) reconcileRolloutDisabling(rollout *v1alpha1.Rollout, newStatus *v1alpha1.RolloutStatus) (*time.Time, error) {
<<<<<<< HEAD
	cond := util.GetRolloutCondition(rollout.Status, v1alpha1.RolloutConditionDisabling)
=======
>>>>>>> 72e1c0b9
	workload, err := r.finder.GetWorkloadForRef(rollout)
	if err != nil {
		klog.Errorf("rollout(%s/%s) get workload failed: %s", rollout.Namespace, rollout.Name, err.Error())
		return nil, err
	}
	c := &RolloutContext{Rollout: rollout, NewStatus: newStatus, Workload: workload}
	done, err := r.doFinalising(c)
	if err != nil {
		return nil, err
	} else if done {
<<<<<<< HEAD
		klog.Infof("rollout(%s/%s) is disabling, and state from(%s) -> to(%s)", rollout.Namespace, rollout.Name, cond.Reason, v1alpha1.RolloutPhaseDisabled)
		*newStatus = v1alpha1.RolloutStatus{
			ObservedGeneration: rollout.Generation,
			Phase:              v1alpha1.RolloutPhaseDisabled,
			Message:            "Rollout is disabled",
		}
=======
		klog.Infof("rollout(%s/%s) is disabled", rollout.Namespace, rollout.Name)
		newStatus.Phase = v1alpha1.RolloutPhaseDisabled
		newStatus.Message = "Rollout is disabled"
>>>>>>> 72e1c0b9
	} else {
		// Incomplete, recheck
		expectedTime := time.Now().Add(time.Duration(defaultGracePeriodSeconds) * time.Second)
		c.RecheckTime = &expectedTime
		klog.Infof("rollout(%s/%s) disabling is incomplete, and recheck(%s)", rollout.Namespace, rollout.Name, expectedTime.String())
	}
	return c.RecheckTime, nil
}

<<<<<<< HEAD
=======
func (r *RolloutReconciler) patchWorkloadRolloutWebhookLabel(rollout *v1alpha1.Rollout) error {
	// get ref workload
	workload, err := r.finder.GetWorkloadForRef(rollout)
	if err != nil {
		klog.Errorf("rollout(%s/%s) get workload failed: %s", rollout.Namespace, rollout.Name, err.Error())
		return err
	} else if workload == nil {
		return nil
	}

	var workloadType util.WorkloadType
	switch workload.Kind {
	case util.ControllerKruiseKindCS.Kind:
		workloadType = util.CloneSetType
	case util.ControllerKindDep.Kind:
		workloadType = util.DeploymentType
	case util.ControllerKindSts.Kind:
		workloadType = util.StatefulSetType
	case util.ControllerKruiseKindDS.Kind:
		workloadType = util.DaemonSetType
	}
	if workload.Annotations[util.WorkloadTypeLabel] == "" && workloadType != "" {
		workloadGVK := schema.FromAPIVersionAndKind(workload.APIVersion, workload.Kind)
		obj := util.GetEmptyWorkloadObject(workloadGVK)
		obj.SetNamespace(workload.Namespace)
		obj.SetName(workload.Name)
		body := fmt.Sprintf(`{"metadata":{"labels":{"%s":"%s"}}}`, util.WorkloadTypeLabel, workloadType)
		if err := r.Patch(context.TODO(), obj, client.RawPatch(types.MergePatchType, []byte(body))); err != nil {
			klog.Errorf("rollout(%s/%s) patch workload(%s) failed: %s", rollout.Namespace, rollout.Name, workload.Name, err.Error())
			return err
		}
		klog.Infof("rollout(%s/%s) patch workload(%s) labels[%s] success", rollout.Namespace, rollout.Name, workload.Name, util.WorkloadTypeLabel)
	}
	return nil
}

>>>>>>> 72e1c0b9
// handle adding and handle finalizer logic, it turns if we should continue to reconcile
func (r *RolloutReconciler) handleFinalizer(rollout *v1alpha1.Rollout) error {
	// delete rollout crd, remove finalizer
	if !rollout.DeletionTimestamp.IsZero() {
		cond := util.GetRolloutCondition(rollout.Status, v1alpha1.RolloutConditionTerminating)
		if cond != nil && cond.Reason == v1alpha1.TerminatingReasonCompleted {
			// Completed
			if controllerutil.ContainsFinalizer(rollout, util.KruiseRolloutFinalizer) {
				err := util.UpdateFinalizer(r.Client, rollout, util.RemoveFinalizerOpType, util.KruiseRolloutFinalizer)
				if err != nil {
					klog.Errorf("remove rollout(%s/%s) finalizer failed: %s", rollout.Namespace, rollout.Name, err.Error())
					return err
				}
				klog.Infof("remove rollout(%s/%s) finalizer success", rollout.Namespace, rollout.Name)
			}
			return nil
		}
		return nil
	}

	// create rollout crd, add finalizer
	if !controllerutil.ContainsFinalizer(rollout, util.KruiseRolloutFinalizer) {
		err := util.UpdateFinalizer(r.Client, rollout, util.AddFinalizerOpType, util.KruiseRolloutFinalizer)
		if err != nil {
			klog.Errorf("register rollout(%s/%s) finalizer failed: %s", rollout.Namespace, rollout.Name, err.Error())
			return err
		}
		klog.Infof("register rollout(%s/%s) finalizer success", rollout.Namespace, rollout.Name)
	}
	return nil
}

func getRolloutID(workload *util.Workload) string {
	if workload != nil {
		return workload.Labels[v1alpha1.RolloutIDLabel]
	}
	return ""
}<|MERGE_RESOLUTION|>--- conflicted
+++ resolved
@@ -51,35 +51,18 @@
 		return false, newStatus, nil
 	}
 
-<<<<<<< HEAD
-	if rollout.Spec.Disabled && newStatus.Phase != v1alpha1.RolloutPhaseDisabling {
-=======
 	if rollout.Spec.Disabled && newStatus.Phase != v1alpha1.RolloutPhaseDisabled && newStatus.Phase != v1alpha1.RolloutPhaseDisabling {
->>>>>>> 72e1c0b9
 		// if rollout in progressing, indicates a working rollout is disabled, then the rollout should be finalized
 		if newStatus.Phase == v1alpha1.RolloutPhaseProgressing {
 			newStatus.Phase = v1alpha1.RolloutPhaseDisabling
 			newStatus.Message = "Disabling rollout, release resources"
 		} else {
-<<<<<<< HEAD
-			*newStatus = v1alpha1.RolloutStatus{
-				ObservedGeneration: rollout.Generation,
-				Phase:              v1alpha1.RolloutPhaseDisabled,
-				Message:            "Rollout is disabled",
-			}
-			return false, newStatus, nil
-		}
-	}
-
-	if newStatus.Phase == "" || newStatus.Phase == v1alpha1.RolloutPhaseDisabled {
-=======
 			newStatus.Phase = v1alpha1.RolloutPhaseDisabled
 			newStatus.Message = "Rollout is disabled"
 		}
 	}
 
 	if newStatus.Phase == "" {
->>>>>>> 72e1c0b9
 		newStatus.Phase = v1alpha1.RolloutPhaseInitial
 	}
 	// get ref workload
@@ -152,17 +135,11 @@
 			}
 			newStatus.Message = "workload deployment is completed"
 		}
-<<<<<<< HEAD
-	case v1alpha1.RolloutPhaseDisabling:
-		cond := util.NewRolloutCondition(v1alpha1.RolloutConditionDisabling, corev1.ConditionTrue, v1alpha1.DisablingReasonFinalising, "Rollout is disabled and releasing resources")
-		util.SetRolloutCondition(newStatus, *cond)
-=======
 	case v1alpha1.RolloutPhaseDisabled:
 		if !rollout.Spec.Disabled {
 			newStatus.Phase = v1alpha1.RolloutPhaseHealthy
 			newStatus.Message = "rollout is healthy"
 		}
->>>>>>> 72e1c0b9
 	}
 	return false, newStatus, nil
 }
@@ -249,10 +226,6 @@
 }
 
 func (r *RolloutReconciler) reconcileRolloutDisabling(rollout *v1alpha1.Rollout, newStatus *v1alpha1.RolloutStatus) (*time.Time, error) {
-<<<<<<< HEAD
-	cond := util.GetRolloutCondition(rollout.Status, v1alpha1.RolloutConditionDisabling)
-=======
->>>>>>> 72e1c0b9
 	workload, err := r.finder.GetWorkloadForRef(rollout)
 	if err != nil {
 		klog.Errorf("rollout(%s/%s) get workload failed: %s", rollout.Namespace, rollout.Name, err.Error())
@@ -263,18 +236,9 @@
 	if err != nil {
 		return nil, err
 	} else if done {
-<<<<<<< HEAD
-		klog.Infof("rollout(%s/%s) is disabling, and state from(%s) -> to(%s)", rollout.Namespace, rollout.Name, cond.Reason, v1alpha1.RolloutPhaseDisabled)
-		*newStatus = v1alpha1.RolloutStatus{
-			ObservedGeneration: rollout.Generation,
-			Phase:              v1alpha1.RolloutPhaseDisabled,
-			Message:            "Rollout is disabled",
-		}
-=======
 		klog.Infof("rollout(%s/%s) is disabled", rollout.Namespace, rollout.Name)
 		newStatus.Phase = v1alpha1.RolloutPhaseDisabled
 		newStatus.Message = "Rollout is disabled"
->>>>>>> 72e1c0b9
 	} else {
 		// Incomplete, recheck
 		expectedTime := time.Now().Add(time.Duration(defaultGracePeriodSeconds) * time.Second)
@@ -284,8 +248,6 @@
 	return c.RecheckTime, nil
 }
 
-<<<<<<< HEAD
-=======
 func (r *RolloutReconciler) patchWorkloadRolloutWebhookLabel(rollout *v1alpha1.Rollout) error {
 	// get ref workload
 	workload, err := r.finder.GetWorkloadForRef(rollout)
@@ -322,7 +284,6 @@
 	return nil
 }
 
->>>>>>> 72e1c0b9
 // handle adding and handle finalizer logic, it turns if we should continue to reconcile
 func (r *RolloutReconciler) handleFinalizer(rollout *v1alpha1.Rollout) error {
 	// delete rollout crd, remove finalizer
