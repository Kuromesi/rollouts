--- conflicted
+++ resolved
@@ -130,15 +130,11 @@
 	if err != nil {
 		return ctrl.Result{}, err
 	}
-<<<<<<< HEAD
-
-=======
 	// Patch rollout webhook objectSelector in workload labels[rollouts.kruise.io/workload-type],
 	// then rollout only webhook the workload which contains labels[rollouts.kruise.io/workload-type].
 	if err = r.patchWorkloadRolloutWebhookLabel(rollout); err != nil {
 		return ctrl.Result{}, err
 	}
->>>>>>> 72e1c0b9
 	// sync rollout status
 	retry, newStatus, err := r.calculateRolloutStatus(rollout)
 	if err != nil {
